## v0.9.11 (in development)

### New features & improvements:

- Backups made with `djangae.contrib.backup` are created in a new, time-stamped directory to make managing backups easier. Only `DJANGAE_BACKUP_ENABLED` is required, all other backup settings are optional and the default is to create backups in the default cloud storage bucket. See the backup docs for details.
- Add support for querying JSONFields in a similar way to the PostgreSQL JSONField
- Allow special indexers to index `None` as well as remove unused index properties from the entity
- Added IDs to system check errors, allowing them to be silenced
- Computed fields now allow the computing function to be passed as a string containing the name of a method, rather than the function object itself.
- `ListField` and `SetField` can now still be pickled when a non-callable default is specified. This was preventing them being used
 in migrations.
- Improve the approx SQL representation of Datastore commands (update, delete etc.)
- Default value for failure_behaviour in `process_task_queues` is now `RAISE_ERROR`. Tasks will no longer fail silently when processed using this method in unit tests.
- Add djangae.compat to handle SDK structural changes
- Added custom `FileField` and `ImageField` which accept an optional `url_field` argument to allow you to specify the name of another field on the model on which the URL to the file or image is cached.
- Add a ComputedNullBooleanField
- Updated the `sleuth` library in djangae.contrib
- Updated the csrf session check to respect Django's `CSRF_USE_SESSIONS` flag
- `djangae.utils.retry` now waits for 375ms by default before retrying to avoid excerbating contention (previous value of 100ms was far too low).
- `djangae.utils.retry` now accepts overriding the initial retry time with the `_initial_wait` kwarg.
- Add `djangae.deferred.defer` to fix issues with `google.appengine.ext.deferred.defer`

### Bug fixes:

 - Fixed ComputedCollationField logic to work with nullable fields
 - Fixed performance issues and bugs in the Djangae core paginator
 - Fix several issues with the test sandbox
 - Initialize the app_identity stub in the test sandbox
 - Replace `print()` statements with `logging.debug()` in all unittests
 - Silence stdout output during testing
 - Logging output silenced during `manage.py test` execution
 - Fix management command `--help` output
 - Create .editorconfig to ensure basic editor settings are consistent between users
 - Fix import error in SDK 1.9.60
 - Add .flake8 file to move towards enforcement code standard
 - Previously `instance.relatedlistfield.all()[0]` would retrieve all items before indexing, now it only grabs the first
 - Fixed `instance.relatedlistfield.values_list(...)` which would die with an error in 0.9.10 and earlier
 - Add missing `djangae/fields/allkeys-5.2.0.zip` file to `MANIFEST.in`
 - It was possible a `TypeError` would throw when calculating the ComputedCollationField value if the source value was unicode
 - Make `value_from_datadict` in `forms.fields.ListWidget` return None when the value provided is None as the existing comment describes. This prevents an exception when `save()` is called on a `ListWidget` whose value is `None`.
 - Fixed test to remove dependency on mock
 - Use '' as default namespace for memcache keys, instead of None.
 - Set a default app_id (`managepy`) so you can use use gcloud compatible app.yaml files (which cannot contain an app_id).  Override with --app_id
 - Restricted access to the `clearsessions` view to tasks and admins only
 - Fixed the `sleep()` time in `djangae.utils.retry` which was sleeping in `ns` rather than `ms`
 - Fix unicode error when creating a SQL representation
 - Fix cross-database relationship support for `RelatedSetField` and `RelatedListField`.
 - Locked down the backup creation view in `djangae.contrib.backups`
 - Fixed the backup creation URL to have a trailing slash (optional, to prevent breaking apps)
<<<<<<< HEAD
 - Replace deprecated resources(`models.get_models`, `models.get_apps` and `Options.module_name`) in `djangae.forms.fields.py`
=======
 - Fixed an issue with ComputedCollationField where the sort order would be incorrect for some values. (Will need a resave of objects to fix existing data.)
>>>>>>> 07e5cbe3

## v0.9.10

### New features & improvements:

 - A new contrib app `djangae.contrib.processing.mapreduce` has been added to provide a Django-friendly API to mapreduce. The existing
   `djangae.contrib.mappers` API has been reimplemented in terms of `djangae.contrib.processing.mapreduce`
 - Add support for the latest App Engine SDK (1.9.51)
 - The default ports for the API server, admin server and blobstore service have changed to 8010, 8011, and 8012 respectively to avoid clashes with modules
 - Switched the default storage backend (in settings_base.py) to cloud storage. If you need to retain compatibility make sure you
 override the `DEFAULT_FILE_STORAGE` setting to point to `'djangae.storage.BlobstoreStorage'`.
 - Added AsyncMultiQuery as a replacement for Google's MultiQuery (which doesn't exist on Cloud Datastore).  This is the first step towards support for Cloud Datastore and therefore Flexible Environment.
 - Added a configurable memory limit to the context cache, limited the number of instances cached from query results and corrected `disable_cache` behaviour.
- Added support for running migrations on the Datastore using Django migrations.
- Added a test to confirm query slicing works correctly.
- Added `ComputedCollationField` to generate correct ordering for unicode strings.
- Changed CloudStorage and BlobstoreStorage storage backends to return HTTPS URLs for images (instead of the previous protocol-relative URLs).
- Implemented an entirely new means of storing the indexes for contains and icontains queries. **If you have existing
  entities which use the current indexing, you MUST set `DJANGAE_USE_LEGACY_CONTAINS_LOGIC = True` in your settings!!**
  This will be removed in the next release of Djangae so you'll need to re-save your entities with this setting set to False before upgrading (see [detailed release notes](docs/release_notes/0_9_10.md)).
- Added support for the 1.9.54 SDK
- Implemented a full application that can be deployed to production GAE for testing real-world scenarios against GCP environment
- Added `djangae.contrib.backup` app

### Bug fixes:

 - When running the local sandbox, if a port clash is detected then the next port will be used (this was broken before)
 - Accessing the Datastore from outside tests will no longer throw an error when using the test sandbox
 - Fix an error which occurred when a migrations module is not importable
 - The in-context cache is now reliably wiped when the testbed is initialized for each test.
 - Fixed an ImportError when the SDK is not on sys.path.
 - Fix issue where serialization of IterableFields resulted in invalid JSON
 - Updated the documenation to say that DJANGAE_CREATE_UNKNOWN_USER defaults to True.
 - Fixed a hard requirement on PIL/Pillow when running the tests. Now, the images stub will not be available if Pillow isn't installed.
 - os.environ is now correctly updated with task headers when using process_task_queues in tests
 - process_task_queues can now be controlled by passing the `failure_behaviour` argument as appropriate
 - process_task_queues will no longer propagate exceptions from tasks, instead use the `failure_behaviour` to control what happens
   if an exception occurs in a task
 - Ensure that the order of values in a RelatedListField are respected when updated via a form.
 - Make mapreduce optional again (#926).
 - Fixed a bug where filter(pk__gt=0) would return no results, rather than all of them
 - We no longer truncate string keys automatically and the max string key length is now the Datastore supported 1500 bytes
 - Fixed AsyncMultiQuery offset and limiting

## v0.9.9 (release date: 27th March 2017)

### New features & improvements:

- Added preliminary support for Django 1.11 (not yet released, don't upgrade yet!)
- The system check for session_csrf now works with the MIDDLEWARE setting when using Django >= 1.10.
- System check for deferred builtin which should always be switched off.
- Implemented weak (memcache) locking to contrib.locking
- The `disable_cache` decorator now wraps the returned function with functools.wraps
- `prefetch_related()` now works on RelatedListField and RelatedSetField
- Added a test for Model.objects.none().filter(pk=xyz) type filters
- Use `user.is_authenticated` instead of `user.is_authenticated()` when using Django >= 1.10.
- Added `max_length` and `min_length` validation support to `ListField`, `SetField`, `RelatedListField` and `RelatedSetField`.
- Moved checks verifying csrf, csp and template loader configuration from djangae-scaffold into Djangae.
- Renamed `contrib.gauth.datastore` and `contrib.gauth.sql` to `contrib.gauth_datastore` and `contrib.gauth_sql` respectively.
    - This change requires you to update your settings to reference the new app names.
    - The old names still work for now but will trigger deprecation warnings.
    - DB table names for Datastore-based models have not changed.  DB table name for the SQL User model has changed, but wasn't entirely usable before anyway.
- Moved everything from `contrib.gauth.common.*` to the parent `contrib.gauth` module.  I.e. removed the `.common` part.
    - This change requires you to update your application to reference/import from the new paths.
    - The old paths still work for now but will trigger deprecation warnings.
- Cleaned up the query fetching code to be more readable. Moved where result fetching happens to be inline with other backends, which makes Django Debug Toolbar query profiling output correct
- Cleaned up app_id handling in --sandbox management calls
- The default GCS bucket name is now cached when first read, saving on RPC calls
- Updated `AppEngineSecurityMiddleware` to work with Django >= 1.10
- Added a test for prefetching via RelatedSetField/RelatedListField. Cleaned up some related code.
- Allow the sandbox argument to be at any position.
- Added some tests for the management command code.
- Added a test to prove that the ordering specified on a model's `_meta` is used for pagination, when no custom order has been specified on the query set.
- Added a `@task_or_admin_only` decorator to `djangae.environment` to allow restricting views to tasks (including crons) or admins of the application.

### Bug fixes:

- Fixed a minor bug where entities were still added to memcache (but not fetched from it) with `DJANGAE_CACHE_ENABLED=False`.  This fix now allows disabling the cache to be a successful workaround for https://code.google.com/p/googleappengine/issues/detail?id=7876.
- Fixed a bug where entities could still be fetched from memcache with `DJANGAE_CACHE_ENABLED=False` when saving in a transaction or deleting them.
- Fixed overlap filtering on RelatedListField and RelatedSetField (Thanks Grzes!)
- Fixed various issues with `djangae.contrib.mappers.defer_iteration`, so that it no longers gets stuck deferring tasks or hitting memory limit errors when uses on large querysets.
- Fixed an issue where having a ForeignKey to a ContentType would cause an issue when querying due to the large IDs produced by djangae.contrib.contenttypes's SimulatedContentTypesManager.
- Fix a problem with query parsing which would throw a NotSupportedError on Django 1.8 if you used an empty Q() object in a filter
- Cascade deletions will now correctly batch object collection within the datastore query limits, fixing errors on deletion.
- Fixed missing `_deferred` attribute in Django models for versions >= 1.10
- Fixed an error when submitting an empty JSONFormField
- Fixed a bug where an error would be thrown if you loaded an entity with a JSONField that had non-JSON data, now the data is returned unaltered
- Fixed a bug where only("pk") wouldn't perform a keys_only query
- Dropped the deprecated patterns() from contrib.locking.urls
- Fixed a bug where search indexes weren't saved when they were generated in the local shell
- Fixed a bug where permissions wouldn't be created when using Django's PermissionsMixin on the datastore (for some reason)
- Fixed a bug where a user's username would be set to the string 'None' if username was not populated on an admin form
- Fixed `djangae.contrib.mappers.defer.defer_iteration` to allow inequality filters in querysets
- Fixed a bug in `djangae.contrib.mappers.defer.defer_iteration` where `_shard` would potentially ignore the first element of the queryset
- Fixed an incompatibility between appstats and the cloud storage backend due to RPC calls being made in the __init__ method
- Fixed a bug where it wasn't possible to add validators to djangae.fields.CharField
- Fixed a bug where entries in `RelatedSetField`s and `RelatedListField`s weren't being converted to the same type as the primary key of the model
- Fixed a bug where running tests would incorrectly load the real search stub before the test version
- Fixed a bug where IDs weren't reserved with the datastore allocator immediately and so could end up with a race-condition where an ID could be reused
- Fixed runserver port not being passed to devappserver

### Documentation:

- Improved documentation for `djangae.contrib.mappers.defer_iteration`.
- Changed the installation documentation to reflect the correct way to launch tests


## v0.9.8 (release date: 6th December 2016)

### New features & improvements:

- Cleaned up and refactored internal implementation of `SimulatedContentTypeManager`. Now also allows patching `ContentType` manager in migrations.
- Add ability to specify GAE target instance for remote command with `--app_id` flag
- When App Engine raises an `InvalidSenderError` when trying to send an email, Djangae now logs the 'from' address which is invalid (App Engine doesn't include it in the error).

### Bug fixes:

- Fixed an issue where Django Debug Toolbar would get a `UnicodeDecodeError` if a query contained a non-ascii character.
- Fixed an issue where getting and flushing a specific `TaskQueue` using the test stub (including when using `djangae.test.TestCase.process_task_queues`) would flush all task queues.
- Fixed a bug in our forced contenttypes migration
- Fixed `./manage.py runserver` not working with Django 1.10 and removed a RemovedInDjango110Warning message at startup.
- Restore `--nothreading` functionality to runserver (this went away when we dropped support for the old dev_appserver)
- Fixed a bug where the `dumpurls` command had stopped working due to subtle import changes.
- Utilise `get_serving_url` to get the correct url for serving images from Cloud Storage.
- Fixed a side effect of that ^ introduction of `get_serving_url` which would add an entity group to any transaction in which it was called (due to the Datastore read done by `get_serving_url`).
- Fixed fetching url for non images after introduction of `get_serving_url` call inside `CloudStorage` url method.
- Fixed fetching url for files after introduction of `get_serving_url` call inside `BlobstoreStorage` url method when file is bigger than 32MB.
- Fixed `gauth` middleware to update user email address if it gets changed


## v0.9.7 (release date: 11th August 2016)

### New features & improvements:

- Added support for Django 1.10.
- Changed the querying of `ListField` and `SetField`, which now works similiarly to PostgreSQL ArrayField. `isnull` lookup has been replaced with `isempty`, `exact` with `contains` and `in` with `overlap`. This is a breaking change, so stick to Djangae 0.9.6 or update your code.
- Made a slight efficiency improvement so that `my_queryset.filter(pk__in=other_queryset)` will use `other_queryset.values_list('pk')` rather than fetching the full objects.
- Added clearsessions view.

### Bug fixes:

- Fixed a circular import in djangae.db.utils.
- Fixed sandbox problem with non-final django versions in the testapp.
- Fixed a bug where the console URL stored in a mapreduce job's status entity was incorrect.

### Documentation:

- Added documentation about querying `ListField` and `SetField`.


## v0.9.6 (release date: 1st August 2016)

### New features & improvements:

- ALLOWED_HOSTS is now set to ("*",) by default as App Engine deals with routing and this prevents
  users being confused when their deployed app returns 400 responses.
- Added version string to `__init__`.
- Added an `--install_deps` flag to the `runtests.sh` script to allow triggering of dependency installation without having to delete the SDK folder.
- Added an `--install_sdk` flag to both the `runtests.sh` script and to the `install_deps.py` script in the bundled 'testapp'.
- The `count()` method on `ShardedCounterField` is deprecated because its function was ambiguous or misleading and was often mistakenly used instead of `value()`. It is replaced with a `shard_count()` method.
- It is now possible to have a per-app djangaeidx.yaml file which can be distributed. The indexes in this file
  are combined in memory with the ones from the project root's djangaeidx.yaml. This means that a user of your app
  will not be required to run queries to generate indexes or manually add them to their project file.
- Made a small performance improvement to avoid checking for changes to djangaeindx.yaml files when on production.

### Bug fixes:

- Fixed a regression that prevented precreated users from logging in when `DJANGAE_CREATE_UNKNOWN_USER` is False.
- Fixed a bug where the IntegrityError for a unique constraint violation could mention the wrong field(s).
- Changed the default value of `DJANGAE_CREATE_UNKNOWN_USER` to `True` to match the original behaviour.
- Fixed a bug where simulate contenttypes was required even on a SQL database
- Fixed a bug where filtering on an empty PK would result in an inequality filter being used
- Fixed a bug where making a projection query on time or datetime fields will return truncated values without microseconds
- Fixed a test which could intermittently fail (`test_ordering_on_sparse_field`).
- Fixed a bug where an empty upload_to argument to FileField would result in a broken "./" folder in Cloud Storage.
- Fixed an issue where pre-created users may not have been able to log in if the email address associated with their Google account differed in case to the email address saved in their pre-created User object.
- Made configuration changes to the bundled 'testapp' to allow the `runserver` command to work.
- Fixed a bug in the `install_deps.py` script in the bundled 'testapp' where it would always re-install the App Engine SDK, even if it already existed.

### Documentation:

- Added documentation for:
    - Creating users for gauth.
    - djangaeidx.yaml.
- Improved documentation for:
    - Installation
    - Transactions
    - JSONField
    - RelatedSetField
    - Running management commands locally and remotely
- Fixed incorrect documentation for:
    - The restrictions on projection queries.
- Removed "experimental" flag from the "namespaces" feature of the Datastore DB backend.

## v0.9.5 (release date: 6th June 2016)

### New features & improvements:

- Added the ability to pre-create users in the Django admin who can then log in via Google Accounts.  (Previously you could only pre-create users via the shell.)
- Added new `assert_login_required` and `assert_login_admin` methods to `djangae.test.TestCase`.
- Improved ordering of `sys.path` so that libraries in the application folder take precedence over libraries that are bundled with the SDK (with some hard-to-avoid exceptions).
- Added `djangae.contrib.locking`, for preventing simultaneous executing of functions or blocks of code.
- Moved and renamed several functions from `djangae.utils` to `djangae.environment`.
- Added new task utility functions: `is_in_task()`, `task_name()`, `task_queue_name()`, `task_retry_count()`.
- Extended runserver's file watcher patching to allow ignoring of directories.
- Add tasks utility functions to djangae.environment.
- Alias DatastorePaginator -> Paginator, and DatastorePage -> Page to be more like Django
- Moved `ContentType` patching to `djangae.contrib.contenttypes`. `DJANGAE_SIMULATE_CONTENTTYPES` setting has been removed, add `djangae.contrib.contenttypes` to `INSTALLED_APPS` instead. `djangae.contrib.contenttypes` needs to be after `django.contrib.contenttypes` in the `INSTALLED_APPS` order.
- Allow customization of which user data is synced in gauth `AuthenticationMiddleware`.
- Allow passing `on_change` callback run when ShardedCounter is changed.

### Bug fixes:

- Fixed `atomic` and `non_atomic` transaction decorators/context managers so that they can be called recursively.
- Fix `JSONField` behaviour in forms: it's properly validating JSON string before saving
it and returns json object, not string when accessed through `cleaned_data`.
- Fixing `ListFormField.clean` to return `[]` instead of `None` for empty values.
- Fix computed field `None` values.
- Made retrieving `blob-key` in `BlobstoreFileUploadHandler` easier by using `content_type_extra`. This removes
ugly hacks from before Django 1.7, and fixes issue with regex in `BlobstoreFileUploadHandler` not recognizing
filenames properly.
- Making auth backend catch race condition when creating a new user.
- Fix for `RelatedIterator` that fails when related iterated fields model is set as string.
- Ensure `MapReduceTask `uses the db returned by the application router(s) unless explicitly passed.
- Fixed bug with `__iexact` indexer where values containing underscores would not be correctly indexed.  (Existing objects will need to be re-saved to be correctly indexed.)
- Allow running Djangae tests with non-stable, non-master version of Django.

### Documentation:

- Added a note about `dumpurls` command in documentation
- Updated contributing documentation

## v0.9.4 (release date: 4th April 2016)

This is our first release bringing support for Django 1.9, and dropping support for 1.7.

If you're still using Django 1.7 in your project:
- Upgrade! 1.7 is no longer supported upstream either and has known security issues
- If you can't upgrade, either pin your requirements on 0.9.3 release, or use the 1-7-stable branch, which may receive small fixes if necessary.

### New features & improvements:

 - Added support for Django 1.9
 - The deletion query code has been rewritten entirely to use `DeleteAsync` and now tries to perform deletions in transactional batches of 25. This should result in improved performance but may introduce subtle changes in behaviour, please keep an eye out for issues. For more details take a look at the extensive comment in the `DeleteCommand` class for all the reasons why this is particularly tricky to get right and keep fast.
 - Refactored unique constrains to make them more robust and reliable, fixing edge cases that could cause duplication of unique values.
 - Refactored `InsertCommand` (related to the unique constrains), performance improvements.
 - The Google auth backend has been updated, and a new setting `DJANGAE_CREATE_UNKNOWN_USER` has been added. This replaces the previous settings `DJANGAE_FORCE_USER_PRE_CREATION` and `DJANGAE_ALLOW_USER_PRE_CREATION`.
  - For new projects, `DJANGAE_CREATE_UNKNOWN_USER` defaults to False, meaning you will have to create user objects in the database with matching email addresses to allow people to access your site. For existing projects, the auth backend will recognise the old auth-related settings.
  - If `DJANGAE_CREATE_UNKNOWN_USER=True` then a Django user object will be created automatically when a user accesses your site (if there is no matching user already).
 - Added support for `keep_parents=True` in concrete model inheritance
 - Added support for filters aside from exact on special lookups like `__month` or `__day`. So things like `datefield__month__gt=X` work now
 - Replaced `ensure_instance_included` with `ensure_instance_consistent`
 - Added `ensure_instances_consistent` for the multiple object case
 - Added option to pass `_target` argument to `defer_iteration` in mappers

### Bug fixes:

 - Fixed a bug when saving forms with a RelatedListField or RelatedSetField (#607)
 - JSONField fixes after removing SubfieldBase dependency - to_python added and default value not converted to string anymore

### Documentation:

 - Improvements to storage documentation
 - Replaced links in docs to use https version


## v0.9.3 (release date: 8th March 2016)

### New features & improvements:
- Added support for namespaces
- Refactored cache
- Added Djangae's `CharField` that limits the length by bytes, not characters.
- Improved exception message when encountering multiple inequality filters or uniqueness validation
- Now allowing to override `google_acl` option when uploading to Google Cloud Storage
- Added `BinaryField`
- Added documentation for storage backends
- Added `DJANGAE_IGNORE_REGEXES` settings that allows to only restart dev server for changes on specific filenames. In default, restart dev server only when a `.py`, `.html` or `.yaml` file changes
- Allow `MapReduceTask` tasks to be run on a specific task queue
- Added `ensure_instance_included` to `djangae.db.consistency`
- `djangae.contrib.gauth` now always add users with their emails lowercased
- Provided limited options for `on_delete` on `RelatedSetField` and `RelatedListField`
- Renamed `AppEngineUserAPI` to `AppEngineUserAPIBackend`

### Bug fixes:
- Special indexing now works on fields that are primary keys too
- Fixed a bug with special indexing of datetime fields, that now allows for `__year` or `__month` lookups
- Allow serializing queries containing non-ascii characters
- Don't parse floats as decimals, fixing a bug that causes them to be returned as strings after multiple saves
- `.distinct(x).values_list(x)` no longer cause an error due to the same column being projected twice
- Don't die in `allow_mode_write` if the tempfile module is unavailable
- Fix problems with querying on related fields
- Fixed bug when using `RelatedListField` on a form
- Don't allow ordering by a `TextField`
- Properly limiting number of results when excludes are used
- Allow migrations to work on gauth sql User model<|MERGE_RESOLUTION|>--- conflicted
+++ resolved
@@ -47,11 +47,8 @@
  - Fix cross-database relationship support for `RelatedSetField` and `RelatedListField`.
  - Locked down the backup creation view in `djangae.contrib.backups`
  - Fixed the backup creation URL to have a trailing slash (optional, to prevent breaking apps)
-<<<<<<< HEAD
- - Replace deprecated resources(`models.get_models`, `models.get_apps` and `Options.module_name`) in `djangae.forms.fields.py`
-=======
  - Fixed an issue with ComputedCollationField where the sort order would be incorrect for some values. (Will need a resave of objects to fix existing data.)
->>>>>>> 07e5cbe3
+ - Replaced deprecated resources(`models.get_models`, `models.get_apps` and `Options.module_name`) in `djangae.forms.fields.py`.
 
 ## v0.9.10
 

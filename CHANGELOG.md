--- conflicted
+++ resolved
@@ -7,11 +7,8 @@
 ### Bug fixes:
 
 - Fixed a regression that prevented precreated users from logging in when `DJANGAE_CREATE_UNKNOWN_USER` is False.
-<<<<<<< HEAD
 - Fixed a bug where the IntegrityError for a unique constraint violation could mention the wrong field(s).
-=======
 - Changed the default value of `DJANGAE_CREATE_UNKNOWN_USER` to `True` to match the original behaviour.
->>>>>>> dbd228e0
 
 ### Documentation:
 

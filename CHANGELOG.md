--- conflicted
+++ resolved
@@ -35,11 +35,8 @@
    if an exception occurs in a task
  - Ensure that the order of values in a RelatedListField are respected when updated via a form.
  - Make mapreduce optional again (#926).
-<<<<<<< HEAD
  - Fixed a bug where filter(pk__gt=0) would return no results, rather than all of them
-=======
  - We no longer truncate string keys automatically and the max string key length is now the Datastore supported 1500 bytes
->>>>>>> 869763f8
 
 ## v0.9.9 (release date: 27th March 2017)
 

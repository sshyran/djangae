## v2.0.0 (in development)

### New features & improvements:

- Upgraded the codebase to Python 3
- Switched to running the tests using tox (remove testapp etc.)
- Replaced memcache with FileBasedCache (or Memorystore for Redis)
- Replace storage implementation using the new python3 client
- Removed the following:
  - djangae.db (moved to gcloud-connectors)
  - contrib.consistency (new datastore is strongly consistent)
  - contrib.mappers (partially superseded by djangae.tasks)
  - contrib.contenttypes (may come back, originally for eventual consistency reasons)
  - contrib.gauth* (will come back in some form, but there's no users API anymore)
  - contrib.processing (partially superseded by djangae.tasks)
  - contrib.uniquetool (unique markers don't exist as new datastore is consistent)
  - djangae.mail (there's no built-in way to send email on Google Cloud)
  - djangae.test_runner / noseplugin (now we have separate emulators for cloud services)
  - djangae.fields (moved to gcloud-connectors)
  - djangae.forms (used for database fields which no longer exist in djangae)
  - lib.memcache (memcache doesn't exist on the Python 3 runtime)
- Control deferred task routing & default to routing tasks to their parent GAE version
- Make `djangae/contrib/security/middleware.py` Python 3.7 compatible
- Update sandbox to allow caller to control emulator ports
- Update `djangae.contrib.backup` and `djangae.contrib.locking` URLs to use the Django 2 `path` function
- Fix backup task credentials for GAE Python 3
- Fix `djangae.contrib.security.commands_utils.extract_views_from_urlpatterns` function
<<<<<<< HEAD
- Fix error classes not inheriting from `Exception`
=======
- Fix an issue with `djangae.storage.CloudStorage` where calling `_open()` or `delete()` wouldn't use the correct bucket
>>>>>>> 3828642f


### Bug fixes:

- Made pagination cache keys deterministic

## v1.0.1 (bug fix release)

### New features & improvements:
 - Add `max_wait_ms` to `Lock.acquire` which returns early if no lock is available after this long

### Bug fixes:

- Fixes bug where `djangae.contrib.backups` would fail if models shared the same kind.
- Fixes bug where `djangae.contrib.backups` would not backup models who explictly set table name with `db_table`.
- Handle transaction errors when trying to acquire a lock. Improved the retry countdown.

## v1.0.0

### New features & improvements:

- Backup all datastore namespaces.
- Add a `"DEFERRED_ITERATION_SHARD_INDEX"` key to os.environ for callbacks running from `defer_iteration_with_finalize`
- Changed `ensure_instance_included` to `ensure_instance_consistent`

### Bug fixes:

- N/A

## v0.9.12

### New features & improvements:

- Take some steps to make the code Python 3 compatible.
- Additional option to not start mapper pipeline; and provide outputs to finalize function.
- `atomic()` (when used as a context manager) now returns an object representing the current transaction
- Added `djangae.db.transaction.current_transaction()` to return the same thing from inside an `atomic()` decorator
- Added `Transaction.has_been_read(instance)`, `Transaction.has_been_written` and `Transaction.refresh_if_unread(instance)` which allows writing safe transactional code.
- Added `Transaction.has_already_been_read(instance)` and `Transaction.refresh_if_unread(instance)` which allows writing safe transactional code.
- Added App Engine SDK version check on project startup.
- Added support for named class-based views to dumpurls.  Also now supports export to either json or csv
- Added `deferred.defer_iteration_with_finalize`
- Added `Transaction.protect_read` which prevents a specific instance being read inside a transaction.
- Improved `djangae.utils.retry` to catch the Datastore's `InternalError`, and to better select wait times between attempts. Also improved the logging and prevented losing the source of the final exception when retrying fails.
- Updated `djangae.contrib.backup` to use the new export API (the existing API was deprecated in Feb 2018). This adds a dependency of `google-auth` and `google-api-python-client`,
  and also requires some manual permissions to be configured for the app service account. Existing djangae settings will be respected. Read https://cloud.google.com/datastore/docs/schedule-export for details on the new permissions required, and https://cloud.google.com/datastore/docs/export-import-entities
  for an overview including differences between the two APIs.
- Added new option `remove_duplicates` to ListField and RelatedListField which removes duplicated elements and retain order while saving.

### Bug fixes:

- Fixed bug where when running test suite with a target module, if any of the targetted tests had an import error, they were being skipped / silently failing.
- Fixed `ImportError` when running `./manage.py runserver` and the SDK is not already on the Python import path.
- Fix a ValueError when sharding string keys in the migrations mapper library.
- Fixed Djangae's project description on pypi.org.
- Fixed installing dependencies when running tests with pip version 10.
- Worked around a bug where App Engine would return projected values as `str` instead of `unicode`
- Replace binary values in sql value generation with `<binary>` identifier.
- Fix a couple sql unicode bugs.
- Use single quotes for sql string literals, and do not quote integers.
- Fixed a bug in the AsyncMultiQuery that would prevent returning all results in the case when an `OR` query was used with an offset and some entities matched more than one branch of the `OR` query.
- Add an option to ignore pull tasks in testing
- Fix occasions where the default value of a field would not be correctly set on save()
- Simplified the atomic() and non_atomic() decorator/context managers to hopefully eliminate edge-case/threading bugs that have been seen.
- Fix a bug where the context cache would be incorrectly set after leaving a non_atomic block
- Fixed serialization/deserialization of JSONFields
- Fixed migrations failing to map all entities of a kind.
- Mapping queryset should support shard slicing.
- Replaced deprecated resources(`models.get_models`, `models.get_apps` and `Options.module_name`) in `djangae.forms.fields.py`.
- Fixed AttributeError when calling method `UniqueActionAdmin.model_choices()` on `djangae.contrib.uniquetool` app
- Fixed a bug where UUIDField values weren't correctly converted to uuid.UUID objects when read from the Datastore

## v0.9.11

### New features & improvements:

- Backups made with `djangae.contrib.backup` are created in a new, time-stamped directory to make managing backups easier. Only `DJANGAE_BACKUP_ENABLED` is required, all other backup settings are optional and the default is to create backups in the default cloud storage bucket. See the backup docs for details.
- Add support for querying JSONFields in a similar way to the PostgreSQL JSONField
- Allow special indexers to index `None` as well as remove unused index properties from the entity
- Added IDs to system check errors, allowing them to be silenced
- Computed fields now allow the computing function to be passed as a string containing the name of a method, rather than the function object itself.
- `ListField` and `SetField` can now still be pickled when a non-callable default is specified. This was preventing them being used
 in migrations.
- Improve the approx SQL representation of Datastore commands (update, delete etc.)
- Default value for failure_behaviour in `process_task_queues` is now `RAISE_ERROR`. Tasks will no longer fail silently when processed using this method in unit tests.
- Add djangae.compat to handle SDK structural changes
- Added custom `FileField` and `ImageField` which accept an optional `url_field` argument to allow you to specify the name of another field on the model on which the URL to the file or image is cached.
- Add a ComputedNullBooleanField
- Updated the `sleuth` library in djangae.contrib
- Updated the csrf session check to respect Django's `CSRF_USE_SESSIONS` flag
- Improvements to `djangae.utils.retry`:
    - Now allows you to specify which exceptions to catch.
    - Now waits for 375ms by default before retrying to avoid excerbating contention (previous value of 100ms was far too low, and was actually about 0.1ms due to a bug).
    - Now allows overriding the initial retry time with the `_initial_wait` kwarg.
    - Now allows specifying a `_max_wait` time.
    - Now provides an accompanying `@retry_on_error` decorator for applying it to function definitions.
    - Is now documented.
    - changed `_retries` argument to `_attempts` which is better API
- Add `djangae.deferred.defer` to fix issues with `google.appengine.ext.deferred.defer`

### Bug fixes:

 - Fixed ComputedCollationField logic to work with nullable fields
 - Fixed performance issues and bugs in the Djangae core paginator
 - Fix several issues with the test sandbox
 - Initialize the app_identity stub in the test sandbox
 - Replace `print()` statements with `logging.debug()` in all unittests
 - Silence stdout output during testing
 - Logging output silenced during `manage.py test` execution
 - Fix management command `--help` output
 - Create .editorconfig to ensure basic editor settings are consistent between users
 - Fix import error in SDK 1.9.60
 - Add .flake8 file to move towards enforcement code standard
 - Correctly select initial values for SetField form widget
 - Previously `instance.relatedlistfield.all()[0]` would retrieve all items before indexing, now it only grabs the first
 - Fixed `instance.relatedlistfield.values_list(...)` which would die with an error in 0.9.10 and earlier
 - Add missing `djangae/fields/allkeys-5.2.0.zip` file to `MANIFEST.in`
 - It was possible a `TypeError` would throw when calculating the ComputedCollationField value if the source value was unicode
 - Make `value_from_datadict` in `forms.fields.ListWidget` return None when the value provided is None as the existing comment describes. This prevents an exception when `save()` is called on a `ListWidget` whose value is `None`.
 - Fixed test to remove dependency on mock
 - Use '' as default namespace for memcache keys, instead of None.
 - Set a default app_id (`managepy`) so you can use use gcloud compatible app.yaml files (which cannot contain an app_id).  Override with --app_id
 - Restricted access to the `clearsessions` view to tasks and admins only
 - Fixed the `sleep()` time in `djangae.utils.retry` which was sleeping in `ns` rather than `ms`
 - Fix unicode error when creating a SQL representation
 - Fix cross-database relationship support for `RelatedSetField` and `RelatedListField`.
 - Locked down the backup creation view in `djangae.contrib.backups`
 - Fixed the backup creation URL to have a trailing slash (optional, to prevent breaking apps)
 - Fixed an issue with ComputedCollationField where the sort order would be incorrect for some values. (Will need a resave of objects to fix existing data.)

## v0.9.10

### New features & improvements:

 - A new contrib app `djangae.contrib.processing.mapreduce` has been added to provide a Django-friendly API to mapreduce. The existing
   `djangae.contrib.mappers` API has been reimplemented in terms of `djangae.contrib.processing.mapreduce`
 - Add support for the latest App Engine SDK (1.9.51)
 - The default ports for the API server, admin server and blobstore service have changed to 8010, 8011, and 8012 respectively to avoid clashes with modules
 - Switched the default storage backend (in settings_base.py) to cloud storage. If you need to retain compatibility make sure you
 override the `DEFAULT_FILE_STORAGE` setting to point to `'djangae.storage.BlobstoreStorage'`.
 - Added AsyncMultiQuery as a replacement for Google's MultiQuery (which doesn't exist on Cloud Datastore).  This is the first step towards support for Cloud Datastore and therefore Flexible Environment.
 - Added a configurable memory limit to the context cache, limited the number of instances cached from query results and corrected `disable_cache` behaviour.
- Added support for running migrations on the Datastore using Django migrations.
- Added a test to confirm query slicing works correctly.
- Added `ComputedCollationField` to generate correct ordering for unicode strings.
- Changed CloudStorage and BlobstoreStorage storage backends to return HTTPS URLs for images (instead of the previous protocol-relative URLs).
- Implemented an entirely new means of storing the indexes for contains and icontains queries. **If you have existing
  entities which use the current indexing, you MUST set `DJANGAE_USE_LEGACY_CONTAINS_LOGIC = True` in your settings!!**
  This will be removed in the next release of Djangae so you'll need to re-save your entities with this setting set to False before upgrading (see [detailed release notes](docs/release_notes/0_9_10.md)).
- Added support for the 1.9.54 SDK
- Implemented a full application that can be deployed to production GAE for testing real-world scenarios against GCP environment
- Added `djangae.contrib.backup` app

### Bug fixes:

 - When running the local sandbox, if a port clash is detected then the next port will be used (this was broken before)
 - Accessing the Datastore from outside tests will no longer throw an error when using the test sandbox
 - Fix an error which occurred when a migrations module is not importable
 - The in-context cache is now reliably wiped when the testbed is initialized for each test.
 - Fixed an ImportError when the SDK is not on sys.path.
 - Fix issue where serialization of IterableFields resulted in invalid JSON
 - Updated the documenation to say that DJANGAE_CREATE_UNKNOWN_USER defaults to True.
 - Fixed a hard requirement on PIL/Pillow when running the tests. Now, the images stub will not be available if Pillow isn't installed.
 - os.environ is now correctly updated with task headers when using process_task_queues in tests
 - process_task_queues can now be controlled by passing the `failure_behaviour` argument as appropriate
 - process_task_queues will no longer propagate exceptions from tasks, instead use the `failure_behaviour` to control what happens
   if an exception occurs in a task
 - Ensure that the order of values in a RelatedListField are respected when updated via a form.
 - Make mapreduce optional again (#926).
 - Fixed a bug where filter(pk__gt=0) would return no results, rather than all of them
 - We no longer truncate string keys automatically and the max string key length is now the Datastore supported 1500 bytes
 - Fixed AsyncMultiQuery offset and limiting

## v0.9.9 (release date: 27th March 2017)

### New features & improvements:

- Added preliminary support for Django 1.11 (not yet released, don't upgrade yet!)
- The system check for session_csrf now works with the MIDDLEWARE setting when using Django >= 1.10.
- System check for deferred builtin which should always be switched off.
- Implemented weak (memcache) locking to contrib.locking
- The `disable_cache` decorator now wraps the returned function with functools.wraps
- `prefetch_related()` now works on RelatedListField and RelatedSetField
- Added a test for Model.objects.none().filter(pk=xyz) type filters
- Use `user.is_authenticated` instead of `user.is_authenticated()` when using Django >= 1.10.
- Added `max_length` and `min_length` validation support to `ListField`, `SetField`, `RelatedListField` and `RelatedSetField`.
- Moved checks verifying csrf, csp and template loader configuration from djangae-scaffold into Djangae.
- Renamed `contrib.gauth.datastore` and `contrib.gauth.sql` to `contrib.gauth_datastore` and `contrib.gauth_sql` respectively.
    - This change requires you to update your settings to reference the new app names.
    - The old names still work for now but will trigger deprecation warnings.
    - DB table names for Datastore-based models have not changed.  DB table name for the SQL User model has changed, but wasn't entirely usable before anyway.
- Moved everything from `contrib.gauth.common.*` to the parent `contrib.gauth` module.  I.e. removed the `.common` part.
    - This change requires you to update your application to reference/import from the new paths.
    - The old paths still work for now but will trigger deprecation warnings.
- Cleaned up the query fetching code to be more readable. Moved where result fetching happens to be inline with other backends, which makes Django Debug Toolbar query profiling output correct
- Cleaned up app_id handling in --sandbox management calls
- The default GCS bucket name is now cached when first read, saving on RPC calls
- Updated `AppEngineSecurityMiddleware` to work with Django >= 1.10
- Added a test for prefetching via RelatedSetField/RelatedListField. Cleaned up some related code.
- Allow the sandbox argument to be at any position.
- Added some tests for the management command code.
- Added a test to prove that the ordering specified on a model's `_meta` is used for pagination, when no custom order has been specified on the query set.
- Added a `@task_or_admin_only` decorator to `djangae.environment` to allow restricting views to tasks (including crons) or admins of the application.

### Bug fixes:

- Fixed a minor bug where entities were still added to memcache (but not fetched from it) with `DJANGAE_CACHE_ENABLED=False`.  This fix now allows disabling the cache to be a successful workaround for https://code.google.com/p/googleappengine/issues/detail?id=7876.
- Fixed a bug where entities could still be fetched from memcache with `DJANGAE_CACHE_ENABLED=False` when saving in a transaction or deleting them.
- Fixed overlap filtering on RelatedListField and RelatedSetField (Thanks Grzes!)
- Fixed various issues with `djangae.contrib.mappers.defer_iteration`, so that it no longers gets stuck deferring tasks or hitting memory limit errors when uses on large querysets.
- Fixed an issue where having a ForeignKey to a ContentType would cause an issue when querying due to the large IDs produced by djangae.contrib.contenttypes's SimulatedContentTypesManager.
- Fix a problem with query parsing which would throw a NotSupportedError on Django 1.8 if you used an empty Q() object in a filter
- Cascade deletions will now correctly batch object collection within the datastore query limits, fixing errors on deletion.
- Fixed missing `_deferred` attribute in Django models for versions >= 1.10
- Fixed an error when submitting an empty JSONFormField
- Fixed a bug where an error would be thrown if you loaded an entity with a JSONField that had non-JSON data, now the data is returned unaltered
- Fixed a bug where only("pk") wouldn't perform a keys_only query
- Dropped the deprecated patterns() from contrib.locking.urls
- Fixed a bug where search indexes weren't saved when they were generated in the local shell
- Fixed a bug where permissions wouldn't be created when using Django's PermissionsMixin on the datastore (for some reason)
- Fixed a bug where a user's username would be set to the string 'None' if username was not populated on an admin form
- Fixed `djangae.contrib.mappers.defer.defer_iteration` to allow inequality filters in querysets
- Fixed a bug in `djangae.contrib.mappers.defer.defer_iteration` where `_shard` would potentially ignore the first element of the queryset
- Fixed an incompatibility between appstats and the cloud storage backend due to RPC calls being made in the __init__ method
- Fixed a bug where it wasn't possible to add validators to djangae.fields.CharField
- Fixed a bug where entries in `RelatedSetField`s and `RelatedListField`s weren't being converted to the same type as the primary key of the model
- Fixed a bug where running tests would incorrectly load the real search stub before the test version
- Fixed a bug where IDs weren't reserved with the datastore allocator immediately and so could end up with a race-condition where an ID could be reused
- Fixed runserver port not being passed to devappserver

### Documentation:

- Improved documentation for `djangae.contrib.mappers.defer_iteration`.
- Changed the installation documentation to reflect the correct way to launch tests


## v0.9.8 (release date: 6th December 2016)

### New features & improvements:

- Cleaned up and refactored internal implementation of `SimulatedContentTypeManager`. Now also allows patching `ContentType` manager in migrations.
- Add ability to specify GAE target instance for remote command with `--app_id` flag
- When App Engine raises an `InvalidSenderError` when trying to send an email, Djangae now logs the 'from' address which is invalid (App Engine doesn't include it in the error).

### Bug fixes:

- Fixed an issue where Django Debug Toolbar would get a `UnicodeDecodeError` if a query contained a non-ascii character.
- Fixed an issue where getting and flushing a specific `TaskQueue` using the test stub (including when using `djangae.test.TestCase.process_task_queues`) would flush all task queues.
- Fixed a bug in our forced contenttypes migration
- Fixed `./manage.py runserver` not working with Django 1.10 and removed a RemovedInDjango110Warning message at startup.
- Restore `--nothreading` functionality to runserver (this went away when we dropped support for the old dev_appserver)
- Fixed a bug where the `dumpurls` command had stopped working due to subtle import changes.
- Utilise `get_serving_url` to get the correct url for serving images from Cloud Storage.
- Fixed a side effect of that ^ introduction of `get_serving_url` which would add an entity group to any transaction in which it was called (due to the Datastore read done by `get_serving_url`).
- Fixed fetching url for non images after introduction of `get_serving_url` call inside `CloudStorage` url method.
- Fixed fetching url for files after introduction of `get_serving_url` call inside `BlobstoreStorage` url method when file is bigger than 32MB.
- Fixed `gauth` middleware to update user email address if it gets changed


## v0.9.7 (release date: 11th August 2016)

### New features & improvements:

- Added support for Django 1.10.
- Changed the querying of `ListField` and `SetField`, which now works similiarly to PostgreSQL ArrayField. `isnull` lookup has been replaced with `isempty`, `exact` with `contains` and `in` with `overlap`. This is a breaking change, so stick to Djangae 0.9.6 or update your code.
- Made a slight efficiency improvement so that `my_queryset.filter(pk__in=other_queryset)` will use `other_queryset.values_list('pk')` rather than fetching the full objects.
- Added clearsessions view.

### Bug fixes:

- Fixed a circular import in djangae.db.utils.
- Fixed sandbox problem with non-final django versions in the testapp.
- Fixed a bug where the console URL stored in a mapreduce job's status entity was incorrect.

### Documentation:

- Added documentation about querying `ListField` and `SetField`.


## v0.9.6 (release date: 1st August 2016)

### New features & improvements:

- ALLOWED_HOSTS is now set to ("*",) by default as App Engine deals with routing and this prevents
  users being confused when their deployed app returns 400 responses.
- Added version string to `__init__`.
- Added an `--install_deps` flag to the `runtests.sh` script to allow triggering of dependency installation without having to delete the SDK folder.
- Added an `--install_sdk` flag to both the `runtests.sh` script and to the `install_deps.py` script in the bundled 'testapp'.
- The `count()` method on `ShardedCounterField` is deprecated because its function was ambiguous or misleading and was often mistakenly used instead of `value()`. It is replaced with a `shard_count()` method.
- It is now possible to have a per-app djangaeidx.yaml file which can be distributed. The indexes in this file
  are combined in memory with the ones from the project root's djangaeidx.yaml. This means that a user of your app
  will not be required to run queries to generate indexes or manually add them to their project file.
- Made a small performance improvement to avoid checking for changes to djangaeindx.yaml files when on production.

### Bug fixes:

- Fixed a regression that prevented precreated users from logging in when `DJANGAE_CREATE_UNKNOWN_USER` is False.
- Fixed a bug where the IntegrityError for a unique constraint violation could mention the wrong field(s).
- Changed the default value of `DJANGAE_CREATE_UNKNOWN_USER` to `True` to match the original behaviour.
- Fixed a bug where simulate contenttypes was required even on a SQL database
- Fixed a bug where filtering on an empty PK would result in an inequality filter being used
- Fixed a bug where making a projection query on time or datetime fields will return truncated values without microseconds
- Fixed a test which could intermittently fail (`test_ordering_on_sparse_field`).
- Fixed a bug where an empty upload_to argument to FileField would result in a broken "./" folder in Cloud Storage.
- Fixed an issue where pre-created users may not have been able to log in if the email address associated with their Google account differed in case to the email address saved in their pre-created User object.
- Made configuration changes to the bundled 'testapp' to allow the `runserver` command to work.
- Fixed a bug in the `install_deps.py` script in the bundled 'testapp' where it would always re-install the App Engine SDK, even if it already existed.

### Documentation:

- Added documentation for:
    - Creating users for gauth.
    - djangaeidx.yaml.
- Improved documentation for:
    - Installation
    - Transactions
    - JSONField
    - RelatedSetField
    - Running management commands locally and remotely
- Fixed incorrect documentation for:
    - The restrictions on projection queries.
- Removed "experimental" flag from the "namespaces" feature of the Datastore DB backend.

## v0.9.5 (release date: 6th June 2016)

### New features & improvements:

- Added the ability to pre-create users in the Django admin who can then log in via Google Accounts.  (Previously you could only pre-create users via the shell.)
- Added new `assert_login_required` and `assert_login_admin` methods to `djangae.test.TestCase`.
- Improved ordering of `sys.path` so that libraries in the application folder take precedence over libraries that are bundled with the SDK (with some hard-to-avoid exceptions).
- Added `djangae.contrib.locking`, for preventing simultaneous executing of functions or blocks of code.
- Moved and renamed several functions from `djangae.utils` to `djangae.environment`.
- Added new task utility functions: `is_in_task()`, `task_name()`, `task_queue_name()`, `task_retry_count()`.
- Extended runserver's file watcher patching to allow ignoring of directories.
- Add tasks utility functions to djangae.environment.
- Alias DatastorePaginator -> Paginator, and DatastorePage -> Page to be more like Django
- Moved `ContentType` patching to `djangae.contrib.contenttypes`. `DJANGAE_SIMULATE_CONTENTTYPES` setting has been removed, add `djangae.contrib.contenttypes` to `INSTALLED_APPS` instead. `djangae.contrib.contenttypes` needs to be after `django.contrib.contenttypes` in the `INSTALLED_APPS` order.
- Allow customization of which user data is synced in gauth `AuthenticationMiddleware`.
- Allow passing `on_change` callback run when ShardedCounter is changed.

### Bug fixes:

- Fixed `atomic` and `non_atomic` transaction decorators/context managers so that they can be called recursively.
- Fix `JSONField` behaviour in forms: it's properly validating JSON string before saving
it and returns json object, not string when accessed through `cleaned_data`.
- Fixing `ListFormField.clean` to return `[]` instead of `None` for empty values.
- Fix computed field `None` values.
- Made retrieving `blob-key` in `BlobstoreFileUploadHandler` easier by using `content_type_extra`. This removes
ugly hacks from before Django 1.7, and fixes issue with regex in `BlobstoreFileUploadHandler` not recognizing
filenames properly.
- Making auth backend catch race condition when creating a new user.
- Fix for `RelatedIterator` that fails when related iterated fields model is set as string.
- Ensure `MapReduceTask `uses the db returned by the application router(s) unless explicitly passed.
- Fixed bug with `__iexact` indexer where values containing underscores would not be correctly indexed.  (Existing objects will need to be re-saved to be correctly indexed.)
- Allow running Djangae tests with non-stable, non-master version of Django.

### Documentation:

- Added a note about `dumpurls` command in documentation
- Updated contributing documentation

## v0.9.4 (release date: 4th April 2016)

This is our first release bringing support for Django 1.9, and dropping support for 1.7.

If you're still using Django 1.7 in your project:
- Upgrade! 1.7 is no longer supported upstream either and has known security issues
- If you can't upgrade, either pin your requirements on 0.9.3 release, or use the 1-7-stable branch, which may receive small fixes if necessary.

### New features & improvements:

 - Added support for Django 1.9
 - The deletion query code has been rewritten entirely to use `DeleteAsync` and now tries to perform deletions in transactional batches of 25. This should result in improved performance but may introduce subtle changes in behaviour, please keep an eye out for issues. For more details take a look at the extensive comment in the `DeleteCommand` class for all the reasons why this is particularly tricky to get right and keep fast.
 - Refactored unique constrains to make them more robust and reliable, fixing edge cases that could cause duplication of unique values.
 - Refactored `InsertCommand` (related to the unique constrains), performance improvements.
 - The Google auth backend has been updated, and a new setting `DJANGAE_CREATE_UNKNOWN_USER` has been added. This replaces the previous settings `DJANGAE_FORCE_USER_PRE_CREATION` and `DJANGAE_ALLOW_USER_PRE_CREATION`.
  - For new projects, `DJANGAE_CREATE_UNKNOWN_USER` defaults to False, meaning you will have to create user objects in the database with matching email addresses to allow people to access your site. For existing projects, the auth backend will recognise the old auth-related settings.
  - If `DJANGAE_CREATE_UNKNOWN_USER=True` then a Django user object will be created automatically when a user accesses your site (if there is no matching user already).
 - Added support for `keep_parents=True` in concrete model inheritance
 - Added support for filters aside from exact on special lookups like `__month` or `__day`. So things like `datefield__month__gt=X` work now
 - Replaced `ensure_instance_included` with `ensure_instance_consistent`
 - Added `ensure_instances_consistent` for the multiple object case
 - Added option to pass `_target` argument to `defer_iteration` in mappers

### Bug fixes:

 - Fixed a bug when saving forms with a RelatedListField or RelatedSetField (#607)
 - JSONField fixes after removing SubfieldBase dependency - to_python added and default value not converted to string anymore

### Documentation:

 - Improvements to storage documentation
 - Replaced links in docs to use https version


## v0.9.3 (release date: 8th March 2016)

### New features & improvements:
- Added support for namespaces
- Refactored cache
- Added Djangae's `CharField` that limits the length by bytes, not characters.
- Improved exception message when encountering multiple inequality filters or uniqueness validation
- Now allowing to override `google_acl` option when uploading to Google Cloud Storage
- Added `BinaryField`
- Added documentation for storage backends
- Added `DJANGAE_IGNORE_REGEXES` settings that allows to only restart dev server for changes on specific filenames. In default, restart dev server only when a `.py`, `.html` or `.yaml` file changes
- Allow `MapReduceTask` tasks to be run on a specific task queue
- Added `ensure_instance_included` to `djangae.db.consistency`
- `djangae.contrib.gauth` now always add users with their emails lowercased
- Provided limited options for `on_delete` on `RelatedSetField` and `RelatedListField`
- Renamed `AppEngineUserAPI` to `AppEngineUserAPIBackend`

### Bug fixes:
- Special indexing now works on fields that are primary keys too
- Fixed a bug with special indexing of datetime fields, that now allows for `__year` or `__month` lookups
- Allow serializing queries containing non-ascii characters
- Don't parse floats as decimals, fixing a bug that causes them to be returned as strings after multiple saves
- `.distinct(x).values_list(x)` no longer cause an error due to the same column being projected twice
- Don't die in `allow_mode_write` if the tempfile module is unavailable
- Fix problems with querying on related fields
- Fixed bug when using `RelatedListField` on a form
- Don't allow ordering by a `TextField`
- Properly limiting number of results when excludes are used
- Allow migrations to work on gauth sql User model<|MERGE_RESOLUTION|>--- conflicted
+++ resolved
@@ -25,12 +25,8 @@
 - Update `djangae.contrib.backup` and `djangae.contrib.locking` URLs to use the Django 2 `path` function
 - Fix backup task credentials for GAE Python 3
 - Fix `djangae.contrib.security.commands_utils.extract_views_from_urlpatterns` function
-<<<<<<< HEAD
 - Fix error classes not inheriting from `Exception`
-=======
 - Fix an issue with `djangae.storage.CloudStorage` where calling `_open()` or `delete()` wouldn't use the correct bucket
->>>>>>> 3828642f
-
 
 ### Bug fixes:
 

--- conflicted
+++ resolved
@@ -14,12 +14,9 @@
 - Fixed overlap filtering on RelatedListField and RelatedSetField (Thanks Grzes!)
 - Fixed various issues with `djangae.contrib.mappers.defer_iteration`, so that it no longers gets stuck deferring tasks or hitting memory limit errors when uses on large querysets.
 - Fixed an issue where having a ForeignKey to a ContentType would cause an issue when querying due to the large IDs produced by djangae.contrib.contenttypes's SimulatedContentTypesManager.
-<<<<<<< HEAD
 - Fix a problem with query parsing which would throw a NotSupportedError on Django 1.8 if you used an empty Q() object in a filter
-=======
 - Cascade deletions will now correctly batch object collection within the datastore query limits, fixing errors on deletion.
 - Fixed missing `_deferred` attribute in Django models for versions >= 1.10
->>>>>>> 99fd883a
 
 ### Documentation:
 

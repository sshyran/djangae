## v0.9.5 (in progress)

### New features & improvements:

<<<<<<< HEAD
- Fixed bug with `__iexact` indexer where values containing underscores would not be correctly indexed.  (Existing objects will need to be re-saved to be correctly indexed.)
=======
- Added new `assert_login_required` and `assert_login_admin` methods to `djangae.test.TestCase`.
>>>>>>> c0d2e581
- Improved ordering of `sys.path` so that libraries in the application folder take precedence over libraries that are bundled with the SDK (with some hard-to-avoid exceptions).
- Added `djangae.contrib.locking`, for preventing simultaneous executing of functions or blocks of code.
- Moved and renamed several functions from `djangae.utils` to `djangae.environment`.
- Added new task utility functions: `is_in_task()`, `task_name()`, `task_queue_name()`, `task_retry_count()`.
- Extended runserver's file watcher patching to allow ignoring of directories.
- Add tasks utility functions to djangae.environment.
- Alias DatastorePaginator -> Paginator, and DatastorePage -> Page to be more like Django

### Bug fixes:

- Fix `JSONField` behaviour in forms: it's properly validating JSON string before saving
it and returns json object, not string when accessed through `cleaned_data`.
- Fixing `ListFormField.clean` to return `[]` instead of `None` for empty values.
- Fix computed field `None` values.
- Made retrieving `blob-key` in `BlobstoreFileUploadHandler` easier by using `content_type_extra`. This removes
ugly hacks from before Django 1.7, and fixes issue with regex in `BlobstoreFileUploadHandler` not recognizing
filenames properly.
- Making auth backend catch race condition when creating a new user.
- Fix for `RelatedIterator` that fails when related iterated fields model is set as string.
- Ensure `MapReduceTask `uses the db returned by the application router(s) unless explicitly passed.

### Documentation:

- Added a note about `dumpurls` command in documentation

## v0.9.4 (release date: 4th April 2016)

This is our first release bringing support for Django 1.9, and dropping support for 1.7.

If you're still using Django 1.7 in your project:
- Upgrade! 1.7 is no longer supported upstream either and has known security issues
- If you can't upgrade, either pin your requirements on 0.9.3 release, or use the 1-7-stable branch, which may receive small fixes if necessary.

### New features & improvements:

 - Added support for Django 1.9
 - The deletion query code has been rewritten entirely to use `DeleteAsync` and now tries to perform deletions in transactional batches of 25. This should result in improved performance but may introduce subtle changes in behaviour, please keep an eye out for issues. For more details take a look at the extensive comment in the `DeleteCommand` class for all the reasons why this is particularly tricky to get right and keep fast.
 - Refactored unique constrains to make them more robust and reliable, fixing edge cases that could cause duplication of unique values.
 - Refactored `InsertCommand` (related to the unique constrains), performance improvements.
 - The Google auth backend has been updated, and a new setting `DJANGAE_CREATE_UNKNOWN_USER` has been added. This replaces the previous settings `DJANGAE_FORCE_USER_PRE_CREATION` and `DJANGAE_ALLOW_USER_PRE_CREATION`.
  - For new projects, `DJANGAE_CREATE_UNKNOWN_USER` defaults to False, meaning you will have to create user objects in the database with matching email addresses to allow people to access your site. For existing projects, the auth backend will recognise the old auth-related settings.
  - If `DJANGAE_CREATE_UNKNOWN_USER=True` then a Django user object will be created automatically when a user accesses your site (if there is no matching user already).
 - Added support for `keep_parents=True` in concrete model inheritance
 - Added support for filters aside from exact on special lookups like `__month` or `__day`. So things like `datefield__month__gt=X` work now
 - Replaced `ensure_instance_included` with `ensure_instance_consistent`
 - Added `ensure_instances_consistent` for the multiple object case
 - Added option to pass `_target` argument to `defer_iteration` in mappers

### Bug fixes:

 - Fixed a bug when saving forms with a RelatedListField or RelatedSetField (#607)
 - JSONField fixes after removing SubfieldBase dependency - to_python added and default value not converted to string anymore

### Documentation:

 - Improvements to storage documentation
 - Replaced links in docs to use https version


## v0.9.3 (release date: 8th March 2016)

### New features & improvements:
- Added support for namespaces
- Refactored cache
- Added Djangae's `CharField` that limits the length by bytes, not characters.
- Improved exception message when encountering multiple inequality filters or uniqueness validation
- Now allowing to override `google_acl` option when uploading to Google Cloud Storage
- Added `BinaryField`
- Added documentation for storage backends
- Added `DJANGAE_IGNORE_REGEXES` settings that allows to only restart dev server for changes on specific filenames. In default, restart dev server only when a `.py`, `.html` or `.yaml` file changes
- Allow `MapReduceTask` tasks to be run on a specific task queue
- Added `ensure_instance_included` to `djangae.db.consistency`
- `djangae.contrib.gauth` now always add users with their emails lowercased
- Provided limited options for `on_delete` on `RelatedSetField` and `RelatedListField`
- Renamed `AppEngineUserAPI` to `AppEngineUserAPIBackend`

### Bug fixes:
- Special indexing now works on fields that are primary keys too
- Fixed a bug with special indexing of datetime fields, that now allows for `__year` or `__month` lookups
- Allow serializing queries containing non-ascii characters
- Don't parse floats as decimals, fixing a bug that causes them to be returned as strings after multiple saves
- `.distinct(x).values_list(x)` no longer cause an error due to the same column being projected twice
- Don't die in `allow_mode_write` if the tempfile module is unavailable
- Fix problems with querying on related fields
- Fixed bug when using `RelatedListField` on a form
- Don't allow ordering by a `TextField`
- Properly limiting number of results when excludes are used<|MERGE_RESOLUTION|>--- conflicted
+++ resolved
@@ -2,11 +2,7 @@
 
 ### New features & improvements:
 
-<<<<<<< HEAD
-- Fixed bug with `__iexact` indexer where values containing underscores would not be correctly indexed.  (Existing objects will need to be re-saved to be correctly indexed.)
-=======
 - Added new `assert_login_required` and `assert_login_admin` methods to `djangae.test.TestCase`.
->>>>>>> c0d2e581
 - Improved ordering of `sys.path` so that libraries in the application folder take precedence over libraries that are bundled with the SDK (with some hard-to-avoid exceptions).
 - Added `djangae.contrib.locking`, for preventing simultaneous executing of functions or blocks of code.
 - Moved and renamed several functions from `djangae.utils` to `djangae.environment`.
@@ -27,6 +23,7 @@
 - Making auth backend catch race condition when creating a new user.
 - Fix for `RelatedIterator` that fails when related iterated fields model is set as string.
 - Ensure `MapReduceTask `uses the db returned by the application router(s) unless explicitly passed.
+- Fixed bug with `__iexact` indexer where values containing underscores would not be correctly indexed.  (Existing objects will need to be re-saved to be correctly indexed.)
 
 ### Documentation:
 

--- conflicted
+++ resolved
@@ -24,10 +24,7 @@
 
  - When running the local sandbox, if a port clash is detected then the next port will be used (this was broken before)
  - Accessing the Datastore from outside tests will no longer throw an error when using the test sandbox
-<<<<<<< HEAD
- - The in-context cache is now reliably wiped when the testbed is initialized for each test
  - Fix an error which occurred when a migrations module is not importable
-=======
  - The in-context cache is now reliably wiped when the testbed is initialized for each test.
  - Fixed an ImportError when the SDK is not on sys.path.
  - Fix issue where serialization of IterableFields resulted in invalid JSON
@@ -41,7 +38,6 @@
  - Make mapreduce optional again (#926).
  - Fixed a bug where filter(pk__gt=0) would return no results, rather than all of them
  - We no longer truncate string keys automatically and the max string key length is now the Datastore supported 1500 bytes
->>>>>>> 35edbc63
 
 ## v0.9.9 (release date: 27th March 2017)
 

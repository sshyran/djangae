--- conflicted
+++ resolved
@@ -22,11 +22,8 @@
  - Logging output silenced during `manage.py test` execution
  - Fix management command `--help` output
  - Create .editorconfig to ensure basic editor settings are consistent between users
-<<<<<<< HEAD
  - Fix import error in SDK 1.9.60 
-=======
  - Add .flake8 file to move towards enforcement code standard
->>>>>>> b96d2284
 
 ## v0.9.10
 

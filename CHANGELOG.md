## v0.9.12 (in development)

### New features & improvements:

- Take some steps to make the code Python 3 compatible.
- Additional option to not start mapper pipeline; and provide outputs to finalize function.

### Bug fixes:

- Fixed `ImportError` when running `./manage.py runserver` and the SDK is not already on the Python import path.
- Fix a ValueError when sharding string keys in the migrations mapper library.
- Fixed Djangae's project description on pypi.org.
- Fixed installing dependencies when running tests with pip version 10.
- Worked around a bug where App Engine would return projected values as `str` instead of `unicode`
- Replace binary values in sql value generation with `<binary>` identifier.
- Fix a couple sql unicode bugs.
- Use single quotes for sql string literals, and do not quote integers.
- Fixed a bug in the AsyncMultiQuery that would prevent returning all results in the case when an `OR` query was used with an offset and some entities matched more than one branch of the `OR` query.
<<<<<<< HEAD
- Option to ignore pull tasks in testing; and never process pull tasks.
=======
- Fix occasions where the default value of a field would not be correctly set on save()
>>>>>>> 09655c6a

## v0.9.11

### New features & improvements:

- Backups made with `djangae.contrib.backup` are created in a new, time-stamped directory to make managing backups easier. Only `DJANGAE_BACKUP_ENABLED` is required, all other backup settings are optional and the default is to create backups in the default cloud storage bucket. See the backup docs for details.
- Add support for querying JSONFields in a similar way to the PostgreSQL JSONField
- Allow special indexers to index `None` as well as remove unused index properties from the entity
- Added IDs to system check errors, allowing them to be silenced
- Computed fields now allow the computing function to be passed as a string containing the name of a method, rather than the function object itself.
- `ListField` and `SetField` can now still be pickled when a non-callable default is specified. This was preventing them being used
 in migrations.
- Improve the approx SQL representation of Datastore commands (update, delete etc.)
- Default value for failure_behaviour in `process_task_queues` is now `RAISE_ERROR`. Tasks will no longer fail silently when processed using this method in unit tests.
- Add djangae.compat to handle SDK structural changes
- Added custom `FileField` and `ImageField` which accept an optional `url_field` argument to allow you to specify the name of another field on the model on which the URL to the file or image is cached.
- Add a ComputedNullBooleanField
- Updated the `sleuth` library in djangae.contrib
- Updated the csrf session check to respect Django's `CSRF_USE_SESSIONS` flag
- Improvements to `djangae.utils.retry`:
    - Now allows you to specify which exceptions to catch.
    - Now waits for 375ms by default before retrying to avoid excerbating contention (previous value of 100ms was far too low, and was actually about 0.1ms due to a bug).
    - Now allows overriding the initial retry time with the `_initial_wait` kwarg.
    - Now allows specifying a `_max_wait` time.
    - Now provides an accompanying `@retry_on_error` decorator for applying it to function definitions.
    - Is now documented.
    - changed `_retries` argument to `_attempts` which is better API
- Add `djangae.deferred.defer` to fix issues with `google.appengine.ext.deferred.defer`

### Bug fixes:

 - Fixed ComputedCollationField logic to work with nullable fields
 - Fixed performance issues and bugs in the Djangae core paginator
 - Fix several issues with the test sandbox
 - Initialize the app_identity stub in the test sandbox
 - Replace `print()` statements with `logging.debug()` in all unittests
 - Silence stdout output during testing
 - Logging output silenced during `manage.py test` execution
 - Fix management command `--help` output
 - Create .editorconfig to ensure basic editor settings are consistent between users
 - Fix import error in SDK 1.9.60
 - Add .flake8 file to move towards enforcement code standard
 - Previously `instance.relatedlistfield.all()[0]` would retrieve all items before indexing, now it only grabs the first
 - Fixed `instance.relatedlistfield.values_list(...)` which would die with an error in 0.9.10 and earlier
 - Add missing `djangae/fields/allkeys-5.2.0.zip` file to `MANIFEST.in`
 - It was possible a `TypeError` would throw when calculating the ComputedCollationField value if the source value was unicode
 - Make `value_from_datadict` in `forms.fields.ListWidget` return None when the value provided is None as the existing comment describes. This prevents an exception when `save()` is called on a `ListWidget` whose value is `None`.
 - Fixed test to remove dependency on mock
 - Use '' as default namespace for memcache keys, instead of None.
 - Set a default app_id (`managepy`) so you can use use gcloud compatible app.yaml files (which cannot contain an app_id).  Override with --app_id
 - Restricted access to the `clearsessions` view to tasks and admins only
 - Fixed the `sleep()` time in `djangae.utils.retry` which was sleeping in `ns` rather than `ms`
 - Fix unicode error when creating a SQL representation
 - Fix cross-database relationship support for `RelatedSetField` and `RelatedListField`.
 - Locked down the backup creation view in `djangae.contrib.backups`
 - Fixed the backup creation URL to have a trailing slash (optional, to prevent breaking apps)
 - Fixed an issue with ComputedCollationField where the sort order would be incorrect for some values. (Will need a resave of objects to fix existing data.)

## v0.9.10

### New features & improvements:

 - A new contrib app `djangae.contrib.processing.mapreduce` has been added to provide a Django-friendly API to mapreduce. The existing
   `djangae.contrib.mappers` API has been reimplemented in terms of `djangae.contrib.processing.mapreduce`
 - Add support for the latest App Engine SDK (1.9.51)
 - The default ports for the API server, admin server and blobstore service have changed to 8010, 8011, and 8012 respectively to avoid clashes with modules
 - Switched the default storage backend (in settings_base.py) to cloud storage. If you need to retain compatibility make sure you
 override the `DEFAULT_FILE_STORAGE` setting to point to `'djangae.storage.BlobstoreStorage'`.
 - Added AsyncMultiQuery as a replacement for Google's MultiQuery (which doesn't exist on Cloud Datastore).  This is the first step towards support for Cloud Datastore and therefore Flexible Environment.
 - Added a configurable memory limit to the context cache, limited the number of instances cached from query results and corrected `disable_cache` behaviour.
- Added support for running migrations on the Datastore using Django migrations.
- Added a test to confirm query slicing works correctly.
- Added `ComputedCollationField` to generate correct ordering for unicode strings.
- Changed CloudStorage and BlobstoreStorage storage backends to return HTTPS URLs for images (instead of the previous protocol-relative URLs).
- Implemented an entirely new means of storing the indexes for contains and icontains queries. **If you have existing
  entities which use the current indexing, you MUST set `DJANGAE_USE_LEGACY_CONTAINS_LOGIC = True` in your settings!!**
  This will be removed in the next release of Djangae so you'll need to re-save your entities with this setting set to False before upgrading (see [detailed release notes](docs/release_notes/0_9_10.md)).
- Added support for the 1.9.54 SDK
- Implemented a full application that can be deployed to production GAE for testing real-world scenarios against GCP environment
- Added `djangae.contrib.backup` app

### Bug fixes:

 - When running the local sandbox, if a port clash is detected then the next port will be used (this was broken before)
 - Accessing the Datastore from outside tests will no longer throw an error when using the test sandbox
 - Fix an error which occurred when a migrations module is not importable
 - The in-context cache is now reliably wiped when the testbed is initialized for each test.
 - Fixed an ImportError when the SDK is not on sys.path.
 - Fix issue where serialization of IterableFields resulted in invalid JSON
 - Updated the documenation to say that DJANGAE_CREATE_UNKNOWN_USER defaults to True.
 - Fixed a hard requirement on PIL/Pillow when running the tests. Now, the images stub will not be available if Pillow isn't installed.
 - os.environ is now correctly updated with task headers when using process_task_queues in tests
 - process_task_queues can now be controlled by passing the `failure_behaviour` argument as appropriate
 - process_task_queues will no longer propagate exceptions from tasks, instead use the `failure_behaviour` to control what happens
   if an exception occurs in a task
 - Ensure that the order of values in a RelatedListField are respected when updated via a form.
 - Make mapreduce optional again (#926).
 - Fixed a bug where filter(pk__gt=0) would return no results, rather than all of them
 - We no longer truncate string keys automatically and the max string key length is now the Datastore supported 1500 bytes
 - Fixed AsyncMultiQuery offset and limiting

## v0.9.9 (release date: 27th March 2017)

### New features & improvements:

- Added preliminary support for Django 1.11 (not yet released, don't upgrade yet!)
- The system check for session_csrf now works with the MIDDLEWARE setting when using Django >= 1.10.
- System check for deferred builtin which should always be switched off.
- Implemented weak (memcache) locking to contrib.locking
- The `disable_cache` decorator now wraps the returned function with functools.wraps
- `prefetch_related()` now works on RelatedListField and RelatedSetField
- Added a test for Model.objects.none().filter(pk=xyz) type filters
- Use `user.is_authenticated` instead of `user.is_authenticated()` when using Django >= 1.10.
- Added `max_length` and `min_length` validation support to `ListField`, `SetField`, `RelatedListField` and `RelatedSetField`.
- Moved checks verifying csrf, csp and template loader configuration from djangae-scaffold into Djangae.
- Renamed `contrib.gauth.datastore` and `contrib.gauth.sql` to `contrib.gauth_datastore` and `contrib.gauth_sql` respectively.
    - This change requires you to update your settings to reference the new app names.
    - The old names still work for now but will trigger deprecation warnings.
    - DB table names for Datastore-based models have not changed.  DB table name for the SQL User model has changed, but wasn't entirely usable before anyway.
- Moved everything from `contrib.gauth.common.*` to the parent `contrib.gauth` module.  I.e. removed the `.common` part.
    - This change requires you to update your application to reference/import from the new paths.
    - The old paths still work for now but will trigger deprecation warnings.
- Cleaned up the query fetching code to be more readable. Moved where result fetching happens to be inline with other backends, which makes Django Debug Toolbar query profiling output correct
- Cleaned up app_id handling in --sandbox management calls
- The default GCS bucket name is now cached when first read, saving on RPC calls
- Updated `AppEngineSecurityMiddleware` to work with Django >= 1.10
- Added a test for prefetching via RelatedSetField/RelatedListField. Cleaned up some related code.
- Allow the sandbox argument to be at any position.
- Added some tests for the management command code.
- Added a test to prove that the ordering specified on a model's `_meta` is used for pagination, when no custom order has been specified on the query set.
- Added a `@task_or_admin_only` decorator to `djangae.environment` to allow restricting views to tasks (including crons) or admins of the application.

### Bug fixes:

- Fixed a minor bug where entities were still added to memcache (but not fetched from it) with `DJANGAE_CACHE_ENABLED=False`.  This fix now allows disabling the cache to be a successful workaround for https://code.google.com/p/googleappengine/issues/detail?id=7876.
- Fixed a bug where entities could still be fetched from memcache with `DJANGAE_CACHE_ENABLED=False` when saving in a transaction or deleting them.
- Fixed overlap filtering on RelatedListField and RelatedSetField (Thanks Grzes!)
- Fixed various issues with `djangae.contrib.mappers.defer_iteration`, so that it no longers gets stuck deferring tasks or hitting memory limit errors when uses on large querysets.
- Fixed an issue where having a ForeignKey to a ContentType would cause an issue when querying due to the large IDs produced by djangae.contrib.contenttypes's SimulatedContentTypesManager.
- Fix a problem with query parsing which would throw a NotSupportedError on Django 1.8 if you used an empty Q() object in a filter
- Cascade deletions will now correctly batch object collection within the datastore query limits, fixing errors on deletion.
- Fixed missing `_deferred` attribute in Django models for versions >= 1.10
- Fixed an error when submitting an empty JSONFormField
- Fixed a bug where an error would be thrown if you loaded an entity with a JSONField that had non-JSON data, now the data is returned unaltered
- Fixed a bug where only("pk") wouldn't perform a keys_only query
- Dropped the deprecated patterns() from contrib.locking.urls
- Fixed a bug where search indexes weren't saved when they were generated in the local shell
- Fixed a bug where permissions wouldn't be created when using Django's PermissionsMixin on the datastore (for some reason)
- Fixed a bug where a user's username would be set to the string 'None' if username was not populated on an admin form
- Fixed `djangae.contrib.mappers.defer.defer_iteration` to allow inequality filters in querysets
- Fixed a bug in `djangae.contrib.mappers.defer.defer_iteration` where `_shard` would potentially ignore the first element of the queryset
- Fixed an incompatibility between appstats and the cloud storage backend due to RPC calls being made in the __init__ method
- Fixed a bug where it wasn't possible to add validators to djangae.fields.CharField
- Fixed a bug where entries in `RelatedSetField`s and `RelatedListField`s weren't being converted to the same type as the primary key of the model
- Fixed a bug where running tests would incorrectly load the real search stub before the test version
- Fixed a bug where IDs weren't reserved with the datastore allocator immediately and so could end up with a race-condition where an ID could be reused
- Fixed runserver port not being passed to devappserver

### Documentation:

- Improved documentation for `djangae.contrib.mappers.defer_iteration`.
- Changed the installation documentation to reflect the correct way to launch tests


## v0.9.8 (release date: 6th December 2016)

### New features & improvements:

- Cleaned up and refactored internal implementation of `SimulatedContentTypeManager`. Now also allows patching `ContentType` manager in migrations.
- Add ability to specify GAE target instance for remote command with `--app_id` flag
- When App Engine raises an `InvalidSenderError` when trying to send an email, Djangae now logs the 'from' address which is invalid (App Engine doesn't include it in the error).

### Bug fixes:

- Fixed an issue where Django Debug Toolbar would get a `UnicodeDecodeError` if a query contained a non-ascii character.
- Fixed an issue where getting and flushing a specific `TaskQueue` using the test stub (including when using `djangae.test.TestCase.process_task_queues`) would flush all task queues.
- Fixed a bug in our forced contenttypes migration
- Fixed `./manage.py runserver` not working with Django 1.10 and removed a RemovedInDjango110Warning message at startup.
- Restore `--nothreading` functionality to runserver (this went away when we dropped support for the old dev_appserver)
- Fixed a bug where the `dumpurls` command had stopped working due to subtle import changes.
- Utilise `get_serving_url` to get the correct url for serving images from Cloud Storage.
- Fixed a side effect of that ^ introduction of `get_serving_url` which would add an entity group to any transaction in which it was called (due to the Datastore read done by `get_serving_url`).
- Fixed fetching url for non images after introduction of `get_serving_url` call inside `CloudStorage` url method.
- Fixed fetching url for files after introduction of `get_serving_url` call inside `BlobstoreStorage` url method when file is bigger than 32MB.
- Fixed `gauth` middleware to update user email address if it gets changed


## v0.9.7 (release date: 11th August 2016)

### New features & improvements:

- Added support for Django 1.10.
- Changed the querying of `ListField` and `SetField`, which now works similiarly to PostgreSQL ArrayField. `isnull` lookup has been replaced with `isempty`, `exact` with `contains` and `in` with `overlap`. This is a breaking change, so stick to Djangae 0.9.6 or update your code.
- Made a slight efficiency improvement so that `my_queryset.filter(pk__in=other_queryset)` will use `other_queryset.values_list('pk')` rather than fetching the full objects.
- Added clearsessions view.

### Bug fixes:

- Fixed a circular import in djangae.db.utils.
- Fixed sandbox problem with non-final django versions in the testapp.
- Fixed a bug where the console URL stored in a mapreduce job's status entity was incorrect.

### Documentation:

- Added documentation about querying `ListField` and `SetField`.


## v0.9.6 (release date: 1st August 2016)

### New features & improvements:

- ALLOWED_HOSTS is now set to ("*",) by default as App Engine deals with routing and this prevents
  users being confused when their deployed app returns 400 responses.
- Added version string to `__init__`.
- Added an `--install_deps` flag to the `runtests.sh` script to allow triggering of dependency installation without having to delete the SDK folder.
- Added an `--install_sdk` flag to both the `runtests.sh` script and to the `install_deps.py` script in the bundled 'testapp'.
- The `count()` method on `ShardedCounterField` is deprecated because its function was ambiguous or misleading and was often mistakenly used instead of `value()`. It is replaced with a `shard_count()` method.
- It is now possible to have a per-app djangaeidx.yaml file which can be distributed. The indexes in this file
  are combined in memory with the ones from the project root's djangaeidx.yaml. This means that a user of your app
  will not be required to run queries to generate indexes or manually add them to their project file.
- Made a small performance improvement to avoid checking for changes to djangaeindx.yaml files when on production.

### Bug fixes:

- Fixed a regression that prevented precreated users from logging in when `DJANGAE_CREATE_UNKNOWN_USER` is False.
- Fixed a bug where the IntegrityError for a unique constraint violation could mention the wrong field(s).
- Changed the default value of `DJANGAE_CREATE_UNKNOWN_USER` to `True` to match the original behaviour.
- Fixed a bug where simulate contenttypes was required even on a SQL database
- Fixed a bug where filtering on an empty PK would result in an inequality filter being used
- Fixed a bug where making a projection query on time or datetime fields will return truncated values without microseconds
- Fixed a test which could intermittently fail (`test_ordering_on_sparse_field`).
- Fixed a bug where an empty upload_to argument to FileField would result in a broken "./" folder in Cloud Storage.
- Fixed an issue where pre-created users may not have been able to log in if the email address associated with their Google account differed in case to the email address saved in their pre-created User object.
- Made configuration changes to the bundled 'testapp' to allow the `runserver` command to work.
- Fixed a bug in the `install_deps.py` script in the bundled 'testapp' where it would always re-install the App Engine SDK, even if it already existed.

### Documentation:

- Added documentation for:
    - Creating users for gauth.
    - djangaeidx.yaml.
- Improved documentation for:
    - Installation
    - Transactions
    - JSONField
    - RelatedSetField
    - Running management commands locally and remotely
- Fixed incorrect documentation for:
    - The restrictions on projection queries.
- Removed "experimental" flag from the "namespaces" feature of the Datastore DB backend.

## v0.9.5 (release date: 6th June 2016)

### New features & improvements:

- Added the ability to pre-create users in the Django admin who can then log in via Google Accounts.  (Previously you could only pre-create users via the shell.)
- Added new `assert_login_required` and `assert_login_admin` methods to `djangae.test.TestCase`.
- Improved ordering of `sys.path` so that libraries in the application folder take precedence over libraries that are bundled with the SDK (with some hard-to-avoid exceptions).
- Added `djangae.contrib.locking`, for preventing simultaneous executing of functions or blocks of code.
- Moved and renamed several functions from `djangae.utils` to `djangae.environment`.
- Added new task utility functions: `is_in_task()`, `task_name()`, `task_queue_name()`, `task_retry_count()`.
- Extended runserver's file watcher patching to allow ignoring of directories.
- Add tasks utility functions to djangae.environment.
- Alias DatastorePaginator -> Paginator, and DatastorePage -> Page to be more like Django
- Moved `ContentType` patching to `djangae.contrib.contenttypes`. `DJANGAE_SIMULATE_CONTENTTYPES` setting has been removed, add `djangae.contrib.contenttypes` to `INSTALLED_APPS` instead. `djangae.contrib.contenttypes` needs to be after `django.contrib.contenttypes` in the `INSTALLED_APPS` order.
- Allow customization of which user data is synced in gauth `AuthenticationMiddleware`.
- Allow passing `on_change` callback run when ShardedCounter is changed.

### Bug fixes:

- Fixed `atomic` and `non_atomic` transaction decorators/context managers so that they can be called recursively.
- Fix `JSONField` behaviour in forms: it's properly validating JSON string before saving
it and returns json object, not string when accessed through `cleaned_data`.
- Fixing `ListFormField.clean` to return `[]` instead of `None` for empty values.
- Fix computed field `None` values.
- Made retrieving `blob-key` in `BlobstoreFileUploadHandler` easier by using `content_type_extra`. This removes
ugly hacks from before Django 1.7, and fixes issue with regex in `BlobstoreFileUploadHandler` not recognizing
filenames properly.
- Making auth backend catch race condition when creating a new user.
- Fix for `RelatedIterator` that fails when related iterated fields model is set as string.
- Ensure `MapReduceTask `uses the db returned by the application router(s) unless explicitly passed.
- Fixed bug with `__iexact` indexer where values containing underscores would not be correctly indexed.  (Existing objects will need to be re-saved to be correctly indexed.)
- Allow running Djangae tests with non-stable, non-master version of Django.

### Documentation:

- Added a note about `dumpurls` command in documentation
- Updated contributing documentation

## v0.9.4 (release date: 4th April 2016)

This is our first release bringing support for Django 1.9, and dropping support for 1.7.

If you're still using Django 1.7 in your project:
- Upgrade! 1.7 is no longer supported upstream either and has known security issues
- If you can't upgrade, either pin your requirements on 0.9.3 release, or use the 1-7-stable branch, which may receive small fixes if necessary.

### New features & improvements:

 - Added support for Django 1.9
 - The deletion query code has been rewritten entirely to use `DeleteAsync` and now tries to perform deletions in transactional batches of 25. This should result in improved performance but may introduce subtle changes in behaviour, please keep an eye out for issues. For more details take a look at the extensive comment in the `DeleteCommand` class for all the reasons why this is particularly tricky to get right and keep fast.
 - Refactored unique constrains to make them more robust and reliable, fixing edge cases that could cause duplication of unique values.
 - Refactored `InsertCommand` (related to the unique constrains), performance improvements.
 - The Google auth backend has been updated, and a new setting `DJANGAE_CREATE_UNKNOWN_USER` has been added. This replaces the previous settings `DJANGAE_FORCE_USER_PRE_CREATION` and `DJANGAE_ALLOW_USER_PRE_CREATION`.
  - For new projects, `DJANGAE_CREATE_UNKNOWN_USER` defaults to False, meaning you will have to create user objects in the database with matching email addresses to allow people to access your site. For existing projects, the auth backend will recognise the old auth-related settings.
  - If `DJANGAE_CREATE_UNKNOWN_USER=True` then a Django user object will be created automatically when a user accesses your site (if there is no matching user already).
 - Added support for `keep_parents=True` in concrete model inheritance
 - Added support for filters aside from exact on special lookups like `__month` or `__day`. So things like `datefield__month__gt=X` work now
 - Replaced `ensure_instance_included` with `ensure_instance_consistent`
 - Added `ensure_instances_consistent` for the multiple object case
 - Added option to pass `_target` argument to `defer_iteration` in mappers

### Bug fixes:

 - Fixed a bug when saving forms with a RelatedListField or RelatedSetField (#607)
 - JSONField fixes after removing SubfieldBase dependency - to_python added and default value not converted to string anymore

### Documentation:

 - Improvements to storage documentation
 - Replaced links in docs to use https version


## v0.9.3 (release date: 8th March 2016)

### New features & improvements:
- Added support for namespaces
- Refactored cache
- Added Djangae's `CharField` that limits the length by bytes, not characters.
- Improved exception message when encountering multiple inequality filters or uniqueness validation
- Now allowing to override `google_acl` option when uploading to Google Cloud Storage
- Added `BinaryField`
- Added documentation for storage backends
- Added `DJANGAE_IGNORE_REGEXES` settings that allows to only restart dev server for changes on specific filenames. In default, restart dev server only when a `.py`, `.html` or `.yaml` file changes
- Allow `MapReduceTask` tasks to be run on a specific task queue
- Added `ensure_instance_included` to `djangae.db.consistency`
- `djangae.contrib.gauth` now always add users with their emails lowercased
- Provided limited options for `on_delete` on `RelatedSetField` and `RelatedListField`
- Renamed `AppEngineUserAPI` to `AppEngineUserAPIBackend`

### Bug fixes:
- Special indexing now works on fields that are primary keys too
- Fixed a bug with special indexing of datetime fields, that now allows for `__year` or `__month` lookups
- Allow serializing queries containing non-ascii characters
- Don't parse floats as decimals, fixing a bug that causes them to be returned as strings after multiple saves
- `.distinct(x).values_list(x)` no longer cause an error due to the same column being projected twice
- Don't die in `allow_mode_write` if the tempfile module is unavailable
- Fix problems with querying on related fields
- Fixed bug when using `RelatedListField` on a form
- Don't allow ordering by a `TextField`
- Properly limiting number of results when excludes are used
- Allow migrations to work on gauth sql User model<|MERGE_RESOLUTION|>--- conflicted
+++ resolved
@@ -16,11 +16,8 @@
 - Fix a couple sql unicode bugs.
 - Use single quotes for sql string literals, and do not quote integers.
 - Fixed a bug in the AsyncMultiQuery that would prevent returning all results in the case when an `OR` query was used with an offset and some entities matched more than one branch of the `OR` query.
-<<<<<<< HEAD
-- Option to ignore pull tasks in testing; and never process pull tasks.
-=======
+- Add an option to ignore pull tasks in testing
 - Fix occasions where the default value of a field would not be correctly set on save()
->>>>>>> 09655c6a
 
 ## v0.9.11
 

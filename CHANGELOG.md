--- conflicted
+++ resolved
@@ -27,13 +27,10 @@
 - Simplified the atomic() and non_atomic() decorator/context managers to hopefully eliminate edge-case/threading bugs that have been seen.
 - Fix a bug where the context cache would be incorrectly set after leaving a non_atomic block
 - Fixed serialization/deserialization of JSONFields
-<<<<<<< HEAD
-- Fixed AttributeError when calling method `UniqueActionAdmin.model_choices()` on `djangae.contrib.uniquetool` app
-=======
 - Fixed migrations failing to map all entities of a kind.
 - Mapping queryset should support shard slicing.
 - Replaced deprecated resources(`models.get_models`, `models.get_apps` and `Options.module_name`) in `djangae.forms.fields.py`.
->>>>>>> 89aa9856
+- Fixed AttributeError when calling method `UniqueActionAdmin.model_choices()` on `djangae.contrib.uniquetool` app
 
 ## v0.9.11
 

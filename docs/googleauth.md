--- conflicted
+++ resolved
@@ -118,11 +118,7 @@
 ## Handling App Engine Versioning
 
 While working on multiple AppEngine versions it's quite inconvenient to have to update those lists for every new version you deploy.
-<<<<<<< HEAD
-In order to workaround the problem we've added the `GOOGLEAUTH_OAUTH_REDIRECT_HOST` setting. 
-=======
-In order to workaround the problem we've added the `OAUTH2_REDIRECT_BASE_URL` setting.
->>>>>>> ee501e0f
+In order to workaround the problem we've added the `GOOGLEAUTH_OAUTH_REDIRECT_HOST` setting.
 If provided, the user will automatically be redirected to the configured base url during the OAuth2 flow (independently from which application version the flow is triggered from).
 The `oauth2callback` will automatically redirect the user back to the right application version that triggered the flow.
 

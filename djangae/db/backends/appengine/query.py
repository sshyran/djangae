--- conflicted
+++ resolved
@@ -107,11 +107,8 @@
         self.operator = None
         self.value = None
         self.output_field = None
-<<<<<<< HEAD
+        self.will_never_return_results = False
         self.lookup_name = None
-=======
-        self.will_never_return_results = False
->>>>>>> e17e274e
 
         self.children = []
         self.connector = 'AND'
@@ -401,7 +398,6 @@
         self._populate_excluded_pks()
         self._disable_projection_if_fields_used_in_equality_filter()
         self._check_only_single_inequality_filter()
-
 
     @property
     def where(self):

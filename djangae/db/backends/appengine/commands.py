#STANDARD LIB
from datetime import datetime
import logging
import copy
from functools import partial
from itertools import chain, product

#LIBRARIES
from django.core.cache import cache
from django.db.backends.mysql.compiler import SQLCompiler
from django.db import IntegrityError
from django.db.models.sql.datastructures import EmptyResultSet
from django.db.models.sql.where import AND, OR, Constraint
from django import dispatch
from google.appengine.api import datastore
from google.appengine.api.datastore import Query
from google.appengine.ext import db

#DJANGAE
from djangae.db.exceptions import CouldBeSupportedError, NotSupportedError
from djangae.db.utils import (
    get_datastore_key,
    django_instance_to_entity,
    get_datastore_kind,
    get_prepared_db_value,
    MockInstance,
    get_top_concrete_parent,
    has_concrete_parents
)
from djangae.indexing import special_indexes_for_column, REQUIRES_SPECIAL_INDEXES, add_special_index
from djangae.utils import on_production, in_testing
from djangae.db import constraints, utils

DJANGAE_LOG = logging.getLogger("djangae")

entity_pre_update = dispatch.Signal(providing_args=["sender", "entity"])
entity_post_update = dispatch.Signal(providing_args=["sender", "entity"])
entity_post_insert = dispatch.Signal(providing_args=["sender", "entity"])
entity_deleted = dispatch.Signal(providing_args=["sender", "entity"])
get_pre_execute = dispatch.Signal(providing_args=["sender", "key"])
query_pre_execute = dispatch.Signal(providing_args=["sender", "query", "aggregate"])

OPERATORS_MAP = {
    'exact': '=',
    'gt': '>',
    'gte': '>=',
    'lt': '<',
    'lte': '<=',

    # The following operators are supported with special code below.
    'isnull': None,
    'in': None,
    'startswith': None,
    'range': None,
    'year': None
}

REVERSE_OP_MAP = {
    '=':'exact',
    '>':'gt',
    '>=':'gte',
    '<':'lt',
    '<=':'lte',
}


def get_field_from_column(model, column):
    #FIXME: memoize this
    for field in model._meta.fields:
        if field.column == column:
            return field
    return None

def field_conv_year_only(value):
    value = ensure_datetime(value)
    return datetime(value.year, 1, 1, 0, 0)

def field_conv_month_only(value):
    value = ensure_datetime(value)
    return datetime(value.year, value.month, 1, 0, 0)

def field_conv_day_only(value):
    value = ensure_datetime(value)
    return datetime(value.year, value.month, value.day, 0, 0)

def ensure_datetime(value):
    """ Painfully, sometimes the Datastore returns dates as datetime objects, and sometimes
        it returns them as unix timestamps in microseconds!!
    """
    if isinstance(value, long):
        return datetime.fromtimestamp(value / 1000000)
    return value



FILTER_CMP_FUNCTION_MAP = {
    'exact': lambda a, b: a == b,
    'iexact': lambda a, b: a.lower() == b.lower(),
    'gt': lambda a, b: a > b,
    'lt': lambda a, b: a < b,
    'gte': lambda a, b: a >= b,
    'lte': lambda a, b: a <= b,
    'isnull': lambda a, b: (b and (a is None)) or (a is not None),
    'in': lambda a, b: a in b,
    'startswith': lambda a, b: a.startswith(b),
    'range': lambda a, b: b[0] < a < b[1], #I'm assuming that b is a tuple
    'year': lambda a, b: field_conv_year_only(a) == b,
}


def log_once(logging_call, text, args):
    """
        Only logs one instance of the combination of text and arguments to the passed
        logging function
    """
    identifier = "%s:%s" % (text, args)
    if identifier in log_once.logged:
        return
    logging_call(text % args)
    log_once.logged.add(identifier)

log_once.logged = set()


def parse_constraint(child, connection):
    #First, unpack the constraint
    constraint, op, annotation, value = child
    was_list = isinstance(value, (list, tuple))
    packed, value = constraint.process(op, value, connection)
    alias, column, db_type = packed

    if constraint.field.db_type(connection) in ("bytes", "text"):
        raise NotSupportedError("Text and Blob fields are not indexed by the datastore, so you can't filter on them")

    if op not in REQUIRES_SPECIAL_INDEXES:
        #Don't convert if this op requires special indexes, it will be handled there
        value = [ connection.ops.prep_lookup_value(constraint.field.model, x, constraint.field, constraint=constraint) for x in value]

        #Don't ask me why, but constraint.process on isnull wipes out the value (it returns an empty list)
        # so we have to special case this to use the annotation value instead
        if op == "isnull":
            value = [ annotation ]

        if not was_list:
            value = value[0]
    else:
        if not was_list:
            value = value[0]

        add_special_index(constraint.field.model, column, op) #Add the index if we can (e.g. on dev_appserver)

        if op not in special_indexes_for_column(constraint.field.model, column):
            raise RuntimeError("There is a missing index in your djangaeidx.yaml - \n\n{0}:\n\t{1}: [{2}]".format(
                constraint.field.model, column, op)
            )

        indexer = REQUIRES_SPECIAL_INDEXES[op]
        column = indexer.indexed_column_name(column)
        value = indexer.prep_value_for_query(value)
        op = "exact" #Perhaps this should be supplied by the indexer?

    return column, op, value


def normalize_query(node, connection, negated=False, filtered_columns=None):
    """
        Converts a django_where_tree which is CNF to a DNF for use in the datastore.
        This function does a lot of heavy lifting so optimization is welcome.

        The connection is needed for calculating the values on the literals, it would
        be nice if we can remove that so this only has one task, but it's fine for now
    """

    if isinstance(node, tuple) and isinstance(node[0], Constraint):
        column, op, value = parse_constraint(node, connection)

        if filtered_columns is not None:
            assert isinstance(filtered_columns, set)
            filtered_columns.add(column)

        if op == 'in': # Explode INs into OR
            if not isinstance(value, (list, tuple, set)):
                raise ValueError("IN queries must be supplied a list of values")
            return ('OR', [(column, '=', x) for x in value])
        _op = OPERATORS_MAP[op]
        if negated and _op == '=': # Explode
            return ('OR', [(column, '>', value), (column, '<', value)])
        elif op == "startswith":
            #You can emulate starts with by adding the last unicode char
            #to the value, then doing <=. Genius.
            if value.endswith("%"):
                value = value[:-1]
            end_value = value[:]
            if isinstance(end_value, str):
                end_value = end_value.decode("utf-8")
            end_value += u'\ufffd'
<<<<<<< HEAD
            return ('OR', [(column, '<=', end_value), (column, '>=', end_value)])
=======
            if not negated:
                return ('AND', [(column, '>=', value), (column, '<', end_value)])
            else:
                return ('OR', [(column, '<', value), (column, '>=', end_value)])

        elif op == "isnull":
            if (value and not negated) or (not value and negated): #We're checking for isnull=True
                return (column, "=", None)
            else: #We're checking for isnull=False
                return ('OR', [(column, '>', None), (column, '<', None)])
        elif _op == None:
            raise NotSupportedError("Unhandled lookup type %s" % op)

>>>>>>> b001a4db
        return (column, _op, value)
    else:
        if not node.children:
            return []

        if node.negated:
            negated = True
        if len(node.children) > 1: # If there is more than one child then attempt to reduce
            exploded = (node.connector, [normalize_query(child, connection, negated=negated, filtered_columns=filtered_columns) for child in node.children])
            if node.connector == 'AND':
                if len(exploded[1]) == 2 and [x[0] for x in exploded[1]].count('OR') == 1:
                    _or = [x for x in exploded[1] if x[0] == 'OR' ][0]
                    tar = [x for x in exploded[1] if x[0] != 'OR'][0]
                    prods = [('AND', list(x)) for x in product([tar], _or[1])]
                    finals = []
                    for prod in prods:
                        if any(x[0] == 'AND' for x in prod[1]):
                            _ands = [x for x in prod[1] if x[0] == 'AND']
                            tar = [x for x in prod[1] if x[0] != 'AND']
                            finals.append(('AND', list(chain(_ands[0][1], tar))))
                        else:
                            finals.append(prod)
                    return ('OR', finals)
            elif node.connector == 'OR':
                if all(x[0] == 'OR' for x in exploded[1]):
                    return ('OR', list(chain.from_iterable((x[1] for x in exploded[1]))))
            return exploded
        else:
            return normalize_query(node.children[0], connection, negated=negated, filtered_columns=filtered_columns)



class QueryByKeys(object):
    def __init__(self, query, keys, ordering):
        self.query = query
        self.keys = keys
        self.ordering = ordering

    def Run(self, limit, offset):

        results = sorted((x for x in datastore.Get(self.keys) if x is not None), cmp=partial(utils.django_ordering_comparison, self.ordering))

        if offset:
            results = results[offset:]

        if limit is not None:
            results = results[:limit]

        return ( x for x in results if utils.entity_matches_query(x, self.query) )

    def Count(self, limit, offset):
        return len([ x for x in self.Run(limit, offset) ])

class NoOpQuery(object):
    def Run(self, limit, offset):
        return []

    def Count(self, limit, offset):
        return 0

class SelectCommand(object):
    def __init__(self, connection, query, keys_only=False):

        self.original_query = query
        self.connection = connection

        self.limits = (query.low_mark, query.high_mark)

        opts = query.get_meta()
        if not query.default_ordering:
            self.ordering = query.order_by
        else:
            self.ordering = query.order_by or opts.ordering

        if self.ordering:
            ordering = [ x for x in self.ordering if not (isinstance(x, basestring) and "__" in x) ]
            if len(ordering) < len(self.ordering):
                if not on_production() and not in_testing():
                    diff = set(self.ordering) - set(ordering)
                    log_once(DJANGAE_LOG.warning, "The following orderings were ignored as cross-table orderings are not supported on the datastore: %s", diff)
                self.ordering = ordering

        self.distinct = query.distinct
        self.distinct_values = set()
        self.distinct_on_field = None
        self.distinct_field_convertor = None
        self.queried_fields = []

        if keys_only:
            self.queried_fields = [ opts.pk.column ]
        else:
            if query.deferred_loading[0] and not query.deferred_loading[1]:
                self.queried_fields = [ opts.pk.column ] + list(query.deferred_loading[0])
            else:
                for x in query.select:
                    if isinstance(x, tuple):
                        #Django < 1.6 compatibility
                        self.queried_fields.append(x[1])
                    else:
                        self.queried_fields.append(x.col[1])

                        if x.lookup_type == 'year':
                            assert self.distinct_on_field is None
                            self.distinct_on_field = x.col[1]
                            self.distinct_field_convertor = field_conv_year_only
                        elif x.lookup_type == 'month':
                            assert self.distinct_on_field is None
                            self.distinct_on_field = x.col[1]
                            self.distinct_field_convertor = field_conv_month_only
                        elif x.lookup_type == 'day':
                            assert self.distinct_on_field is None
                            self.distinct_on_field = x.col[1]
                            self.distinct_field_convertor = field_conv_day_only
                        else:
                            raise NotSupportedError("Unhandled lookup type: {0}".format(x.lookup_type))


        #Projection queries don't return results unless all projected fields are
        #indexed on the model. This means if you add a field, and all fields on the model
        #are projectable, you will never get any results until you've resaved all of them.

        #Because it's not possible to detect this situation, we only try a projection query if a
        #subset of fields was specified (e.g. values_list('bananas')) which makes the behaviour a
        #bit more predictable. It would be nice at some point to add some kind of force_projection()
        #thing on a queryset that would do this whenever possible, but that's for the future, maybe.
        try_projection = bool(self.queried_fields)

        if not self.queried_fields:
            self.queried_fields = [ x.column for x in opts.fields ]

        self.connection = connection
        self.pk_col = opts.pk.column
        self.model = query.model
        self.is_count = query.aggregates
        self.keys_only = False #FIXME: This should be used where possible

        self.excluded_pks = set()

        self.has_inequality_filter = False
        self.all_filters = []
        self.results = None
        self.extra_select = query.extra_select
        self.gae_query = None

        self._set_db_table()
        self._validate_query_is_possible(query)

        projection_fields = []

        if try_projection:
            for field in self.queried_fields:
                #We don't include the primary key in projection queries...
                if field == self.pk_col:
                    continue

                #Text and byte fields aren't indexed, so we can't do a
                #projection query
                f = get_field_from_column(self.model, field)
                if not f:
                    raise NotSupportedError("Attemping a cross-table select. Maybe? #FIXME")
                assert f #If this happens, we have a cross-table select going on! #FIXME
                db_type = f.db_type(connection)

                if db_type in ("bytes", "text"):
                    projection_fields = []
                    break

                projection_fields.append(field)

        self.projection = list(set(projection_fields)) or None
        if opts.parents:
            self.projection = None

        #FIXME: RAISE AN ERROR IF WE ARE FILTERING ON A TEXT OR BLOB FIELD
        #FIXME: RAISE AN ERROR IF WE HAVE TOO MANY INEQUALITY FILTERS
        columns = set()
        self.where = normalize_query(query.where, self.connection, filtered_columns=columns)

        #DISABLE PROJECTION IF WE ARE FILTERING ON ONE OF THE PROJECTION_FIELDS
        for field in self.projection or []:
            if field in columns:
                self.projection = None
                break

        try:
            #If the PK was queried, we switch it in our queried
            #fields store with __key__
            pk_index = self.queried_fields.index(self.pk_col)
            self.queried_fields[pk_index] = "__key__"

            #If the only field queried was the key, then we can do a keys_only
            #query
            self.keys_only = len(self.queried_fields) == 1
        except ValueError:
            pass

    def execute(self):
        #if not self.included_pks:
        self.gae_query = self._build_gae_query()
        self.results = None
        self.query_done = False
        self.aggregate_type = "count" if self.is_count else None
        self._do_fetch()

    def _log(self):
        templ = """
            SELECT {0} FROM {1} WHERE {2}
        """

        select = ", ".join(self.projection) if self.projection else "*"
        if self.aggregate_type:
            select = "COUNT(*)"

        where = str(self.gae_query)

        final = templ.format(
            select,
            get_datastore_kind(self.model),
            where
        ).strip()

        tmp = SQLCompiler(self.original_query, self.connection, None)
        try:
            sql, params = tmp.as_sql()
            print(sql % params)
        except:
            print("Unable to print MySQL equivalent - empty query")
        print(final)

    def _set_db_table(self):
        """ Work out which Datstore kind we should actually be querying. This allows for poly
            models, i.e. non-abstract parent models which we support by storing all fields for
            both the parent model and its child models on the parent table.
        """
        inheritance_root = get_top_concrete_parent(self.model)
        self.db_table = inheritance_root._meta.db_table

    def _validate_query_is_possible(self, query):
        """ Given the *django* query, check the following:
            - The query only has one inequality filter
            - The query does no joins
            - The query ordering is compatible with the filters
        """
        #Check for joins
        if query.count_active_tables() > 1:
            raise NotSupportedError("""
                The appengine database connector does not support JOINs. The requested join map follows\n
                %s
            """ % query.join_map)

        if query.aggregates:
            if query.aggregates.keys() == [ None ]:
                if query.aggregates[None].col != "*":
                    raise NotSupportedError("Counting anything other than '*' is not supported")
            else:
                raise NotSupportedError("Unsupported aggregate query")

    def _build_gae_query(self):
        """ Build and return the Datstore Query object. """
        query_kwargs = {}

        if self.distinct:
            query_kwargs["distinct"] = True

        if self.keys_only:
            query_kwargs["keys_only"] = self.keys_only
        elif self.projection:
            query_kwargs["projection"] = self.projection

        query = Query(
            self.db_table,
            **query_kwargs
        )

        if has_concrete_parents(self.model) and not self.model._meta.proxy:
            query["class ="] = self.model._meta.db_table

        ordering = []
        for order in self.ordering:
            if isinstance(order, int):
                direction = datastore.Query.ASCENDING if order == 1 else datastore.Query.DESCENDING
                order = self.queried_fields[0]
            else:
                direction = datastore.Query.DESCENDING if order.startswith("-") else datastore.Query.ASCENDING
                order = order.lstrip("-")

            if order == self.model._meta.pk.column or order == "pk":
                order = "__key__"
            ordering.append((order, direction))

        def process_and_branch(query, and_branch):
            if and_branch[-1][0][0] == 'OR': #Nested ORs can't be supported
                raise NotSupportedError("Probably too many inequality filters, where was {}".format(self.where))

            for column, op, value in and_branch[-1]:
                if column == self.pk_col:
                    column = "__key__"

                    if op == "=" and "__key__ =" in query:
                        #We've already done an exact lookup on a key, this query can't return anything!
                        raise EmptyResultSet()
                    elif op == "=" and value is None:
                        raise EmptyResultSet() #You can't filter on None and get something back

                query["%s %s" % (column, op)] = value

        if self.where and self.where[-1]:
            queries = []

            #If there is a single filter, we make it out it's an OR with only one branch
            #just so that the code below is simpler
            if isinstance(self.where, tuple) and len(self.where) == 3:
                self.where = ('OR', [(u'AND', [ self.where ])])
            elif isinstance(self.where, tuple) and self.where[0] == 'AND':
                self.where = ('OR', [self.where])
            elif isinstance(self.where, tuple) and self.where[0] == 'OR' and isinstance(self.where[1][0], tuple):
                self.where = ('OR', [ ('AND', [x]) for x in self.where[-1] ])

            operator = self.where[0]
            assert operator == 'OR'

            for and_branch in self.where[1]:
                #Duplicate the query for all the "OR"s
                queries.append(Query(query._Query__kind, **query_kwargs))
                queries[-1].update(query) #Make sure we copy across filters (e.g. class =)
                try:
                    process_and_branch(queries[-1], and_branch)
                except EmptyResultSet:
                    return NoOpQuery()

            def all_queries_same_except_key(_queries):
                """
                    Returns True if all queries in the list of queries filter on the same thing
                    except for "__key__ =". Determine if we can do a Get basically.
                """
                test = _queries[0]

                for qry in _queries:
                    if "__key__ =" not in qry.keys():
                        return False

                    if qry._Query__kind != test._Query__kind:
                        return False

                    if qry.keys() != test.keys():
                        return False

                    for k, v in qry.items():
                        if k.startswith("__key__"):
                            continue

                        if v != test[k]:
                            return False
                return True

            if all_queries_same_except_key(queries):
                included_pks = [ qry["__key__ ="] for qry in queries ]
                query = QueryByKeys(queries[0], included_pks, ordering) #Just use whatever query to determine the matches
            else:
                if len(queries) > 1:
                    query = datastore.MultiQuery(queries, ordering)
                else:
                    query = queries[0]
                    query.Order(*ordering)
        else:
            query.Order(*ordering)

        DJANGAE_LOG.debug("Select query: {0}, {1}".format(self.model.__name__, self.where))

        return query

    def _do_fetch(self):
        assert not self.results

        self.results = self._run_query(
            aggregate_type=self.aggregate_type,
            start=self.limits[0],
            limit=None if self.limits[1] is None else (self.limits[1] - (self.limits[0] or 0))
        )

        self.query_done = True

    def _run_query(self, limit=None, start=None, aggregate_type=None):
        query_pre_execute.send(sender=self.model, query=self.gae_query, aggregate=self.aggregate_type)

        if aggregate_type is None:
            results = self.gae_query.Run(limit=limit, offset=start)
        elif self.aggregate_type == "count":
            return self.gae_query.Count(limit=limit, offset=start)
        else:
            raise RuntimeError("Unsupported query type")

        if self.extra_select:
            # Construct the extra_select into the results set, this is then sorted with fetchone()
            for attr, query in self.extra_select.iteritems():
                tokens = query[0].split()
                length = len(tokens)
                if length == 3:
                    op = REVERSE_OP_MAP.get(tokens[1])
                    if not op:
                        raise RuntimeError("Unsupported extra_select operation {0}".format(tokens[1]))
                    fun = FILTER_CMP_FUNCTION_MAP[op]

                    def lazy_eval(results, attr, fun, token_a, token_b):
                        """ Wraps a list or a generator, applys comparision function
                        token_a is an attribute on the result, the lhs. token_b is the rhs
                        attr is the target attribute to store the result
                        """
                        for result in results:
                            if result is None:
                                yield result

                            lhs = result.get(token_a)
                            lhs_type = type(lhs)
                            rhs = lhs_type(token_b)
                            if isinstance(rhs, basestring):
                                rhs = rhs.strip("'").strip('"') # Strip quotes
                            result[attr] = fun(lhs, rhs)
                            yield result

                    results = lazy_eval(results, attr, fun, tokens[0], tokens[2])

                elif length == 1:

                    def lazy_assign(results, attr, value):
                        """ Wraps a list or a generator, applys attribute assignment
                        """
                        for result in results:
                            if result is None:
                                yield result
                            if isinstance(value, basestring):
                                value = value.strip("'").strip('"')
                                # Horrible SQL type to python conversion attempt
                                try:
                                    value = int(value)
                                except ValueError:
                                    pass
                                # Up for debate
                                # if value == "TRUE":
                                #     value = True
                                # elif value == "FALSE":
                                #     value = False
                            result[attr] = value
                            yield result

                    results = lazy_assign(results, attr, tokens[0])
                else:
                    raise RuntimeError("Unsupported extra_select")
        return results

    def next_result(self):
        while True:
            x = self.results.next()

            if isinstance(x, datastore.Key):
                if x in self.excluded_pks:
                    continue
            elif x.key() in self.excluded_pks:
                continue

            if self.distinct_on_field: #values for distinct queries
                value = x[self.distinct_on_field]
                value = self.distinct_field_convertor(value)
                if value in self.distinct_values:
                    continue
                else:
                    self.distinct_values.add(value)
                    # Insert modified value into entity before returning the entity. This is dirty,
                    # but Cursor.fetchone (which calls this) wants the entity ID and yet also wants
                    # the correct value for this field. The alternative would be to call
                    # self.distinct_field_convertor again in Cursor.fetchone, but that's wasteful.
                    x[self.distinct_on_field] = value
            return x

class FlushCommand(object):
    """
        sql_flush returns the SQL statements to flush the database,
        which are then executed by cursor.execute()

        We instead return a list of FlushCommands which are called by
        our cursor.execute
    """
    def __init__(self, table):
        self.table = table

    def execute(self):
        table = self.table
        query = datastore.Query(table, keys_only=True)
        while query.Count():
            datastore.Delete(query.Run())

        cache.clear()

class InsertCommand(object):
    def __init__(self, connection, model, objs, fields, raw):
        self.has_pk = any([x.primary_key for x in fields])
        self.entities = []
        self.included_keys = []
        self.model = model

        for obj in objs:
            if self.has_pk:
                #FIXME: Apparently if the PK is required, and obj.pk is None here, we need to raise an IntegrityError
                self.included_keys.append(get_datastore_key(model, obj.pk) if obj.pk else None)
            else:
                #We zip() self.entities and self.included_keys in execute(), so they should be the same legnth
                self.included_keys.append(None)

            self.entities.append(
                django_instance_to_entity(connection, model, fields, raw, obj)
            )

    def execute(self):
        if self.has_pk and not has_concrete_parents(self.model):
            results = []
            #We are inserting, but we specified an ID, we need to check for existence before we Put()
            #We do it in a loop so each check/put is transactional - because it's an ancestor query it shouldn't
            #cost any entity groups

            for key, ent in zip(self.included_keys, self.entities):
                @db.transactional
                def txn():
                    if key is not None:
                        if utils.key_exists(key):
                            raise IntegrityError("Tried to INSERT with existing key")

                    markers = constraints.acquire(self.model, ent)
                    try:
                        results.append(datastore.Put(ent))
                    except:
                        #Make sure we delete any created markers before we re-raise
                        constraints.release_markers(markers)
                        raise

                    entity_post_insert.send(sender=self.model, entity=ent)

                txn()

            return results
        else:
            markers = constraints.acquire_bulk(self.model, self.entities)
            try:
                results = datastore.Put(self.entities)
            except:
                to_delete = chain(*markers)
                constraints.release_markers(to_delete)
                raise

            for ent, m in zip(self.entities, markers):
                constraints.update_instance_on_markers(ent, m)
                entity_post_insert.send(sender=self.model, entity=ent)

            return results

class DeleteCommand(object):
    def __init__(self, connection, query):
        self.select = SelectCommand(connection, query)

    def execute(self):
        self.select.execute()

        #This is a little bit more inefficient than just doing a keys_only query and
        #sending it to delete, but I think this is the sacrifice to make for the unique caching layer
        keys = []
        for entity in self.select.results:
            keys.append(entity.key())
            constraints.release(self.select.model, entity)
            entity_deleted.send(sender=self.select.model, entity=entity)
        datastore.Delete(keys)

class UpdateCommand(object):
    def __init__(self, connection, query):
        self.model = query.model
        self.select = SelectCommand(connection, query, keys_only=True)
        self.values = query.values
        self.connection = connection

    @db.transactional
    def _update_entity(self, key):
        result = datastore.Get(key)
        original = copy.deepcopy(result)

        for field, param, value in self.values:
            result[field.column] = get_prepared_db_value(self.connection, MockInstance(field, value), field)

            #Add special indexed fields
            for index in special_indexes_for_column(self.model, field.column):
                indexer = REQUIRES_SPECIAL_INDEXES[index]
                result[indexer.indexed_column_name(field.column)] = indexer.prep_value_for_database(value)

        entity_pre_update.send(sender=self.model, entity=result)

        to_acquire, to_release = constraints.get_markers_for_update(self.model, original, result)

        #Acquire first, because if that fails then we don't want to alter what's already there
        constraints.acquire_identifiers(to_acquire, result.key())
        try:
            datastore.Put(result)
        except:
            constraints.release_identifiers(to_acquire)
            raise
        else:
            #Now we release the ones we don't want anymore
            constraints.release_identifiers(to_release)

        entity_post_update.send(sender=self.model, entity=result)

    def execute(self):
        self.select.execute()

        results = self.select.results

        i = 0
        for key in results:
            self._update_entity(key)
            i += 1

        return i<|MERGE_RESOLUTION|>--- conflicted
+++ resolved
@@ -194,9 +194,6 @@
             if isinstance(end_value, str):
                 end_value = end_value.decode("utf-8")
             end_value += u'\ufffd'
-<<<<<<< HEAD
-            return ('OR', [(column, '<=', end_value), (column, '>=', end_value)])
-=======
             if not negated:
                 return ('AND', [(column, '>=', value), (column, '<', end_value)])
             else:
@@ -210,7 +207,6 @@
         elif _op == None:
             raise NotSupportedError("Unhandled lookup type %s" % op)
 
->>>>>>> b001a4db
         return (column, _op, value)
     else:
         if not node.children:

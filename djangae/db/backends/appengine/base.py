"""
Dummy database backend for Django.

Django uses this if the database ENGINE setting is empty (None or empty string).

Each of these API functions, except connection.close(), raises
ImproperlyConfigured.
"""

import logging
from itertools import islice

from django.core.exceptions import ImproperlyConfigured
from django.db.backends import (
    BaseDatabaseOperations,
    BaseDatabaseClient,
    BaseDatabaseIntrospection,
    BaseDatabaseWrapper,
    BaseDatabaseFeatures,
    BaseDatabaseValidation
)

from django.db.backends.schema import BaseDatabaseSchemaEditor
from django.db.backends.creation import BaseDatabaseCreation
from django.db.models.sql.subqueries import InsertQuery

from google.appengine.ext.db import metadata
from google.appengine.api import datastore
from google.appengine.api.datastore_types import Key

from django.db.models.sql.where import AND, OR
from django.utils.tree import Node

from django.core.cache import cache

OPERATORS_MAP = {
    'exact': '=',
    'gt': '>',
    'gte': '>=',
    'lt': '<',
    'lte': '<=',

    # The following operators are supported with special code below.
    'isnull': None,
    'in': None,
    'startswith': None,
    'range': None,
    'year': None,
}

from django.db.models.sql.where import AND, OR
from django.utils.tree import Node

OPERATORS_MAP = {
    'exact': '=',
    'gt': '>',
    'gte': '>=',
    'lt': '<',
    'lte': '<=',

    # The following operators are supported with special code below.
    'isnull': None,
    'in': None,
    'startswith': None,
    'range': None,
    'year': None,
}

class DatabaseError(Exception):
    pass

class IntegrityError(DatabaseError):
    pass

class NotSupportedError(DatabaseError):
    pass

<<<<<<< HEAD
=======
DEFAULT_CACHE_TIMEOUT = 10

def cache_entity(model, entity):
    unique_combinations = get_uniques_from_model(model)

    unique_keys = []
    for fields in unique_combinations:
        key_parts = [ (x, entity[x]) for x in fields ]
        unique_keys.append(generate_unique_key(model, key_parts))

    for key in unique_keys:
        logging.error("Caching entity with key %s", key)
        cache.set(key, entity, DEFAULT_CACHE_TIMEOUT)

def get_uniques_from_model(model):
    uniques = [ [ model._meta.get_field(y).column for y in x ] for x in model._meta.unique_together ]
    uniques.extend([[x.column] for x in model._meta.fields if x.unique])
    return uniques

def generate_unique_key(model, fields_and_values):
    fields_and_values = sorted(fields_and_values, key=lambda x: x[0]) #Sort by field name

    key = '%s.%s|' % (model._meta.app_label, model._meta.db_table)
    key += '|'.join(['%s:%s' % (field, value) for field, value in fields_and_values])
    return key

def get_entity_from_cache(key):
    entity = cache.get(key)
    if entity:
        logging.error("Got entity from cache with key %s", key)
    return entity

>>>>>>> 6ea51f08
class Connection(object):
    """ Dummy connection class """
    def __init__(self, wrapper, params):
        self.creation = wrapper.creation
        self.ops = wrapper.ops
        self.params = params

    def rollback(self):
        pass

    def commit(self):
        pass

    def close(self):
        pass

class Cursor(object):
    """ Dummy cursor class """
    def __init__(self, connection):
        self.connection = connection
        self.results = None
        self.queries = []
        self.start_cursor = None
        self.returned_ids = []
        self.queried_fields = []
<<<<<<< HEAD
=======
        self.query_done = True
        self.all_filters = []
        self.last_query_model = None
>>>>>>> 6ea51f08

    @property
    def query(self):
        return self.queries[0]
<<<<<<< HEAD
    
=======

>>>>>>> 6ea51f08
    @query.setter
    def query(self, value):
        if self.queries:
            self.queries[0] = value
        else:
            self.queries = [ value ]

    def django_instance_to_entity(self, model, fields, raw, instance):
        field_values = {}

        for field in fields:

            value = field.get_db_prep_save(
                getattr(instance, field.attname) if raw else field.pre_save(instance, instance._state.adding),
                connection = self.connection
            )

            if (not field.null and not field.primary_key) and value is None:
                raise IntegrityError("You can't set %s (a non-nullable "
                                         "field) to None!" % field.name)

            #value = self.connection.ops.value_for_db(value, field)
            field_values[field.column] = value

        entity = datastore.Entity(model._meta.db_table)
        entity.update(field_values)
        return entity

    def execute(self, sql, *params):
        raise RuntimeError("Can't execute traditional SQL: '%s'", sql)

    def _update_projection_state(self, field, lookup_type):
        db_type = field.db_type(self.connection)
<<<<<<< HEAD
        
        disable_projection = False
        projected_fields = self.query.GetQueryOptions().projection
        
        if not projected_fields or field.column not in projected_fields:
            return
        
        if db_type in ("text", "bytes"):
            disable_projection = True
            
        if lookup_type in ('exact', 'in'):
            disable_projection = True
        
=======

        disable_projection = False
        projected_fields = self.query.GetQueryOptions().projection

        if not projected_fields or field.column not in projected_fields:
            return

        if db_type in ("text", "bytes"):
            disable_projection = True

        if lookup_type in ('exact', 'in'):
            disable_projection = True

>>>>>>> 6ea51f08
        if disable_projection:
            new_queries = []
            for query in self.queries:
                new_query = datastore.Query(query._Query__kind) #Nasty
                new_query.update(query)
                new_queries.append(new_query)
<<<<<<< HEAD
                
            self.queries = new_queries

    def _apply_filters(self, model, where, negated=False):
        if where.negated:
            negated = not negated
        
        if not negated and where.connector != AND:
            raise DatabaseError("Only AND filters are supported")
            
        for child in where.children:
            if isinstance(child, Node):
                self._apply_filters(model, child, negated)
                continue
                
            field, lookup_type, value = self._parse_child(model, child)
            self._apply_filter(model, field, lookup_type, negated, value)
        
        if where.negated:
            negated = not negated
    
    def _apply_filter(self, model, field, lookup_type, negated, value, query_to_update=None):
        query_to_update = query_to_update or self.query
        
        if lookup_type not in OPERATORS_MAP:
            raise DatabaseError("Lookup type %r isn't supported." % lookup_type)
        
        column = field.column
        if field.primary_key:
            column = "__key__"
            
        #Disable projection queries if neccessary
        self._update_projection_state(field, lookup_type)
        
        op = OPERATORS_MAP.get(lookup_type)
                
=======

            self.queries = new_queries

    def _apply_filters(self, model, where, all_filters, negated=False):
        if where.negated:
            negated = not negated

        if not negated and where.connector != AND:
            raise DatabaseError("Only AND filters are supported")

        for child in where.children:
            if isinstance(child, Node):
                self._apply_filters(model, child, negated, all_filters)
                continue

            field, lookup_type, value = self._parse_child(model, child)
            applied_filter = self._apply_filter(model, field, lookup_type, negated, value)
            if applied_filter is not None:
                #IN queries return None here, all_filters is empty on an IN query
                all_filters.append(applied_filter)

        if where.negated:
            negated = not negated

    def _apply_filter(self, model, field, lookup_type, negated, value, query_to_update=None):
        query_to_update = query_to_update or self.query

        if lookup_type not in OPERATORS_MAP:
            raise DatabaseError("Lookup type %r isn't supported." % lookup_type)

        column = field.column
        if field.primary_key:
            column = "__key__"

        #Disable projection queries if neccessary
        self._update_projection_state(field, lookup_type)

        op = OPERATORS_MAP.get(lookup_type)

>>>>>>> 6ea51f08
        if op is None:
            if lookup_type == "in":
                new_queries = []
                for query in self.queries:
<<<<<<< HEAD
                    for v in value:                    
                        new_query = datastore.Query(model._meta.db_table)
                        new_query.update(query)
                        new_query = self._apply_filter(model, field, 'exact', negated, v, query_to_update=new_query)
                        new_queries.append(new_query)
                                            
                self.queries = new_queries
                return
    
        if op is None:
            import pdb; pdb.set_trace()
                                                  
        assert(op is not None)
        
        query_to_update["%s %s" % (column, op)] = value
        return query_to_update
        
=======
                    for v in value:
                        new_query = datastore.Query(model._meta.db_table)
                        new_query.update(query)
                        self._apply_filter(model, field, 'exact', negated, v, query_to_update=new_query)
                        new_queries.append(new_query)

                self.queries = new_queries
                return

        if op is None:
            import pdb; pdb.set_trace()

        assert(op is not None)

        query_to_update["%s %s" % (column, op)] = value
        return (column, op, value)

>>>>>>> 6ea51f08
    def _parse_child(self, model, child):
        constraint, lookup_type, annotation, value = child
        packed, value = constraint.process(lookup_type, value, self.connection)
        alias, column, db_type = packed
        field = constraint.field
<<<<<<< HEAD
        
=======

>>>>>>> 6ea51f08
        #FIXME: Add support for simple inner joins
        opts = model._meta
        if alias and alias != opts.db_table:
            raise DatabaseError("This database doesn't support JOINs "
                                "and multi-table inheritance.")

        # For parent.child_set queries the field held by the constraint
        # is the parent's primary key, while the field the filter
        # should consider is the child's foreign key field.
        if column != field.column:
            assert field.primary_key
            field = opts.get_field(column[:-3]) #Remove _id
            assert field.rel is not None
<<<<<<< HEAD
        
        #FIXME: Probably need to do some processing of the value here like
        #djangoappengine does    
        return field, lookup_type, value            
            
    def execute_appengine_query(self, model, query):
        if isinstance(query, InsertQuery):
            self.returned_ids = datastore.Put([ self.django_instance_to_entity(model, query.fields, query.raw, x) for x in query.objs ])
=======

        def normalize_value(_value, _lookup_type, _annotation):
            # Undo Field.get_db_prep_lookup putting most values in a list
            # (a subclass may override this, so check if it's a list) and
            # losing the (True / False) argument to the "isnull" lookup.
            if _lookup_type not in ('in', 'range', 'year') and \
               isinstance(value, (tuple, list)):
                if len(_value) > 1:
                    raise DatabaseError("Filter lookup type was %s; expected the "
                                        "filter argument not to be a list. Only "
                                        "'in'-filters can be used with lists." %
                                        lookup_type)
                elif lookup_type == 'isnull':
                    _value = _annotation
                else:
                    _value = _value[0]

            # Remove percents added by Field.get_db_prep_lookup (useful
            # if one were to use the value in a LIKE expression).
            if _lookup_type in ('startswith', 'istartswith'):
                _value = _value[:-1]
            elif _lookup_type in ('endswith', 'iendswith'):
                _value = _value[1:]
            elif _lookup_type in ('contains', 'icontains'):
                _value = _value[1:-1]

            if db_type == 'key':
                if isinstance(_value, (list, tuple)):
                    _value = [ Key.from_path(field.model._meta.db_table, x) for x in _value]
                else:
                    _value = Key.from_path(field.model._meta.db_table, _value)

            return _value

        #FIXME: Probably need to do some processing of the value here like
        #djangoappengine does
        return field, lookup_type, normalize_value(value, lookup_type, annotation)

    def execute_appengine_query(self, model, query):
        if isinstance(query, InsertQuery):
            entities = [ self.django_instance_to_entity(model, query.fields, query.raw, x) for x in query.objs ]
            self.returned_ids = datastore.Put(entities)

            #Now cache them, temporarily to help avoid consistency errors
            for key, entity in zip(self.returned_ids, entities):
                entity[model._meta.pk.column] = key.id_or_name()
                cache_entity(model, entity)
>>>>>>> 6ea51f08

        else:
            #Store the fields we are querying on so we can process the results
            self.queried_fields = [ x.col[1] for x in query.select ]
            if self.queried_fields:
                projection = self.queried_fields
            else:
                projection = None
                self.queried_fields = [ x.column for x in model._meta.fields ]
<<<<<<< HEAD
            
=======

>>>>>>> 6ea51f08
            pk_field = model._meta.pk.name
            try:
                #Set the column name to __key__ and then we know the order it came
                #if the id was asked for
                self.queried_fields[self.queried_fields.index(pk_field)] = "__key__"
            except ValueError:
                pass

            self.query = datastore.Query(
                model._meta.db_table,
                projection=projection
            )

<<<<<<< HEAD
            #Apply filters            
            self._apply_filters(model, query.where)
=======
            self.all_filters = []
            #Apply filters
            self._apply_filters(model, query.where, self.all_filters)
>>>>>>> 6ea51f08

            try:
                self.queries[1]
                self.queries = [ datastore.MultiQuery(self.queries, []) ]
            except IndexError:
                pass
<<<<<<< HEAD


    def fetchmany(self, size):
        logging.error("NOT IMPLEMENTED: Called fetchmany")
        if self.results is None:
            if not self.queries:
                raise Database.Error()      
                  
            self.results = self.query.Run(limit=size, start=self.start_cursor)

        self.start_cursor = self.query.GetCursor()
=======
            self.last_query_model = model

        self.query_done = False


    def fetchmany(self, size):
        logging.error("NOT FULLY IMPLEMENTED: Called fetchmany")
        if self.query_done:
            return []

        if self.results is None:
            if not self.queries:
                raise Database.Error()

            if isinstance(self.query, datastore.MultiQuery):
                self.results = self.query.Run()
                self.query_done = True
            else:
                #Try and get the entity from the cache, this is to work around HRD issues
                #and boost performance!
                entity_from_cache = None
                if self.all_filters and self.last_query_model:
                    #Get all the exact filters
                    exact_filters = [ x for x in self.all_filters if x[1] == "=" ]
                    lookup = { x[0]:x[2] for x in exact_filters }

                    unique_combinations = get_uniques_from_model(self.last_query_model)
                    for fields in unique_combinations:
                        final_key = []
                        for field in fields:
                            if field in lookup:
                                final_key.append((field, lookup[field]))
                                continue
                            else:
                                break
                        else:
                            #We've found a unique combination!
                            unique_key = generate_unique_key(self.last_query_model, final_key)
                            entity_from_cache = get_entity_from_cache(unique_key)

                if entity_from_cache is None:
                    self.results = self.query.Run(limit=size, start=self.start_cursor)
                    self.start_cursor = self.query.GetCursor()
                    self.query_done = not self.results
                else:
                    self.results = [ entity_from_cache ]
                    self.query_done = True
                    self.start_cursor = None
>>>>>>> 6ea51f08

        results = []
        for entity in self.results:
            result = []
            for col in self.queried_fields:
                if col == "__key__":
                    result.append(entity.key().id_or_name())
                else:
                    result.append(entity.get(col))

            results.append(tuple(result))
<<<<<<< HEAD
        
=======

>>>>>>> 6ea51f08
        return results

    @property
    def lastrowid(self):
<<<<<<< HEAD
        logging.error("NOT IMPLEMENTED: Last row id")
=======
>>>>>>> 6ea51f08
        return self.returned_ids[-1].id_or_name()

class Database(object):
    """ Fake DB API 2.0 for App engine """

    Error = DatabaseError
    DataError = DatabaseError
    DatabaseError = DatabaseError
    OperationalError = DatabaseError
    IntegrityError = IntegrityError
    InternalError = DatabaseError
    ProgrammingError = DatabaseError
    NotSupportedError = NotSupportedError
    InterfaceError = DatabaseError

class DatabaseOperations(BaseDatabaseOperations):
    compiler_module = "djangae.db.backends.appengine.compiler"

    def quote_name(self, name):
        return name

    def sql_flush(self, style, tables, seqs, allow_cascade):
        logging.info("Flushing datastore")

        for table in tables:
            all_the_things = list(datastore.Query(table, keys_only=True).Run())
            while all_the_things:
                datastore.Delete(all_the_things)
                all_the_things = list(datastore.Query(table, keys_only=True).Run())

        return []

class DatabaseClient(BaseDatabaseClient):
    pass


class DatabaseCreation(BaseDatabaseCreation):
    data_types = {
        'AutoField':                  'key',
        'RelatedAutoField':           'key',
        'ForeignKey':                 'key',
        'OneToOneField':              'key',
        'ManyToManyField':            'key',
        'BigIntegerField':            'long',
        'BooleanField':               'bool',
        'CharField':                  'string',
        'CommaSeparatedIntegerField': 'string',
        'DateField':                  'date',
        'DateTimeField':              'datetime',
        'DecimalField':               'decimal',
        'EmailField':                 'string',
        'FileField':                  'string',
        'FilePathField':              'string',
        'FloatField':                 'float',
        'ImageField':                 'string',
        'IntegerField':               'integer',
        'IPAddressField':             'string',
        'NullBooleanField':           'bool',
        'PositiveIntegerField':       'integer',
        'PositiveSmallIntegerField':  'integer',
        'SlugField':                  'string',
        'SmallIntegerField':          'integer',
        'TextField':                  'string',
        'TimeField':                  'time',
        'URLField':                   'string',
        'AbstractIterableField':      'list',
        'ListField':                  'list',
        'RawField':                   'raw',
<<<<<<< HEAD
        'BlobField':                  'bytes',            
=======
        'BlobField':                  'bytes',
>>>>>>> 6ea51f08
        'TextField':                  'text',
        'XMLField':                   'text',
        'SetField':                   'list',
        'DictField':                  'bytes',
        'EmbeddedModelField':         'bytes'
    }
<<<<<<< HEAD
    
    def sql_create_model(self, model, *args, **kwargs):
        return [], {}

    def sql_for_pending_references(self, model, *args, **kwargs):
        return []

    def sql_indexes_for_model(self, model, *args, **kwargs):
        return []
=======

    def sql_create_model(self, model, *args, **kwargs):
        return [], {}

    def sql_for_pending_references(self, model, *args, **kwargs):
        return []

    def sql_indexes_for_model(self, model, *args, **kwargs):
        return []

    def _create_test_db(self, verbosity, autoclobber):
        pass

    def _destroy_test_db(self, name, verbosity):
        pass
>>>>>>> 6ea51f08

class DatabaseIntrospection(BaseDatabaseIntrospection):
    def get_table_list(self, cursor):
        return metadata.get_kinds()

class DatabaseSchemaEditor(BaseDatabaseSchemaEditor):
    def column_sql(self, model, field):
        return "", {}

    def create_model(self, model):
        """ Don't do anything when creating tables """
        pass

class DatabaseFeatures(BaseDatabaseFeatures):
    empty_fetchmany_value = []
<<<<<<< HEAD
=======
    supports_transactions = False #FIXME: Make this True!
>>>>>>> 6ea51f08

class DatabaseWrapper(BaseDatabaseWrapper):
    operators = {
        'exact': '= %s',
        'gt': '> %s',
        'gte': '>= %s',
        'lt': '< %s',
        'lte': '<= %s'
    }

    Database = Database

    def __init__(self, *args, **kwargs):
        super(DatabaseWrapper, self).__init__(*args, **kwargs)

        self.features = DatabaseFeatures(self)
        self.ops = DatabaseOperations(self)
        self.client = DatabaseClient(self)
        self.creation = DatabaseCreation(self)
        self.introspection = DatabaseIntrospection(self)
        self.validation = BaseDatabaseValidation(self)

    def is_usable(self):
        return True

    def get_connection_params(self):
        return {}

    def get_new_connection(self, params):
        return Connection(self, params)

    def init_connection_state(self):
        pass

    def _set_autocommit(self, enabled):
        pass

    def create_cursor(self):
        return Cursor(self.connection)

    def schema_editor(self, *args, **kwargs):
        return DatabaseSchemaEditor(self, *args, **kwargs)

<|MERGE_RESOLUTION|>--- conflicted
+++ resolved
@@ -48,24 +48,6 @@
     'year': None,
 }
 
-from django.db.models.sql.where import AND, OR
-from django.utils.tree import Node
-
-OPERATORS_MAP = {
-    'exact': '=',
-    'gt': '>',
-    'gte': '>=',
-    'lt': '<',
-    'lte': '<=',
-
-    # The following operators are supported with special code below.
-    'isnull': None,
-    'in': None,
-    'startswith': None,
-    'range': None,
-    'year': None,
-}
-
 class DatabaseError(Exception):
     pass
 
@@ -75,8 +57,6 @@
 class NotSupportedError(DatabaseError):
     pass
 
-<<<<<<< HEAD
-=======
 DEFAULT_CACHE_TIMEOUT = 10
 
 def cache_entity(model, entity):
@@ -109,7 +89,6 @@
         logging.error("Got entity from cache with key %s", key)
     return entity
 
->>>>>>> 6ea51f08
 class Connection(object):
     """ Dummy connection class """
     def __init__(self, wrapper, params):
@@ -135,21 +114,14 @@
         self.start_cursor = None
         self.returned_ids = []
         self.queried_fields = []
-<<<<<<< HEAD
-=======
         self.query_done = True
         self.all_filters = []
         self.last_query_model = None
->>>>>>> 6ea51f08
 
     @property
     def query(self):
         return self.queries[0]
-<<<<<<< HEAD
-    
-=======
-
->>>>>>> 6ea51f08
+
     @query.setter
     def query(self, value):
         if self.queries:
@@ -183,79 +155,25 @@
 
     def _update_projection_state(self, field, lookup_type):
         db_type = field.db_type(self.connection)
-<<<<<<< HEAD
-        
+
         disable_projection = False
         projected_fields = self.query.GetQueryOptions().projection
-        
+
         if not projected_fields or field.column not in projected_fields:
             return
-        
+
         if db_type in ("text", "bytes"):
             disable_projection = True
-            
+
         if lookup_type in ('exact', 'in'):
             disable_projection = True
-        
-=======
-
-        disable_projection = False
-        projected_fields = self.query.GetQueryOptions().projection
-
-        if not projected_fields or field.column not in projected_fields:
-            return
-
-        if db_type in ("text", "bytes"):
-            disable_projection = True
-
-        if lookup_type in ('exact', 'in'):
-            disable_projection = True
-
->>>>>>> 6ea51f08
+
         if disable_projection:
             new_queries = []
             for query in self.queries:
                 new_query = datastore.Query(query._Query__kind) #Nasty
                 new_query.update(query)
                 new_queries.append(new_query)
-<<<<<<< HEAD
-                
-            self.queries = new_queries
-
-    def _apply_filters(self, model, where, negated=False):
-        if where.negated:
-            negated = not negated
-        
-        if not negated and where.connector != AND:
-            raise DatabaseError("Only AND filters are supported")
-            
-        for child in where.children:
-            if isinstance(child, Node):
-                self._apply_filters(model, child, negated)
-                continue
-                
-            field, lookup_type, value = self._parse_child(model, child)
-            self._apply_filter(model, field, lookup_type, negated, value)
-        
-        if where.negated:
-            negated = not negated
-    
-    def _apply_filter(self, model, field, lookup_type, negated, value, query_to_update=None):
-        query_to_update = query_to_update or self.query
-        
-        if lookup_type not in OPERATORS_MAP:
-            raise DatabaseError("Lookup type %r isn't supported." % lookup_type)
-        
-        column = field.column
-        if field.primary_key:
-            column = "__key__"
-            
-        #Disable projection queries if neccessary
-        self._update_projection_state(field, lookup_type)
-        
-        op = OPERATORS_MAP.get(lookup_type)
-                
-=======
 
             self.queries = new_queries
 
@@ -295,30 +213,10 @@
 
         op = OPERATORS_MAP.get(lookup_type)
 
->>>>>>> 6ea51f08
         if op is None:
             if lookup_type == "in":
                 new_queries = []
                 for query in self.queries:
-<<<<<<< HEAD
-                    for v in value:                    
-                        new_query = datastore.Query(model._meta.db_table)
-                        new_query.update(query)
-                        new_query = self._apply_filter(model, field, 'exact', negated, v, query_to_update=new_query)
-                        new_queries.append(new_query)
-                                            
-                self.queries = new_queries
-                return
-    
-        if op is None:
-            import pdb; pdb.set_trace()
-                                                  
-        assert(op is not None)
-        
-        query_to_update["%s %s" % (column, op)] = value
-        return query_to_update
-        
-=======
                     for v in value:
                         new_query = datastore.Query(model._meta.db_table)
                         new_query.update(query)
@@ -336,17 +234,12 @@
         query_to_update["%s %s" % (column, op)] = value
         return (column, op, value)
 
->>>>>>> 6ea51f08
     def _parse_child(self, model, child):
         constraint, lookup_type, annotation, value = child
         packed, value = constraint.process(lookup_type, value, self.connection)
         alias, column, db_type = packed
         field = constraint.field
-<<<<<<< HEAD
-        
-=======
-
->>>>>>> 6ea51f08
+
         #FIXME: Add support for simple inner joins
         opts = model._meta
         if alias and alias != opts.db_table:
@@ -360,16 +253,6 @@
             assert field.primary_key
             field = opts.get_field(column[:-3]) #Remove _id
             assert field.rel is not None
-<<<<<<< HEAD
-        
-        #FIXME: Probably need to do some processing of the value here like
-        #djangoappengine does    
-        return field, lookup_type, value            
-            
-    def execute_appengine_query(self, model, query):
-        if isinstance(query, InsertQuery):
-            self.returned_ids = datastore.Put([ self.django_instance_to_entity(model, query.fields, query.raw, x) for x in query.objs ])
-=======
 
         def normalize_value(_value, _lookup_type, _annotation):
             # Undo Field.get_db_prep_lookup putting most values in a list
@@ -417,7 +300,6 @@
             for key, entity in zip(self.returned_ids, entities):
                 entity[model._meta.pk.column] = key.id_or_name()
                 cache_entity(model, entity)
->>>>>>> 6ea51f08
 
         else:
             #Store the fields we are querying on so we can process the results
@@ -427,11 +309,7 @@
             else:
                 projection = None
                 self.queried_fields = [ x.column for x in model._meta.fields ]
-<<<<<<< HEAD
-            
-=======
-
->>>>>>> 6ea51f08
+
             pk_field = model._meta.pk.name
             try:
                 #Set the column name to __key__ and then we know the order it came
@@ -445,33 +323,15 @@
                 projection=projection
             )
 
-<<<<<<< HEAD
-            #Apply filters            
-            self._apply_filters(model, query.where)
-=======
             self.all_filters = []
             #Apply filters
             self._apply_filters(model, query.where, self.all_filters)
->>>>>>> 6ea51f08
 
             try:
                 self.queries[1]
                 self.queries = [ datastore.MultiQuery(self.queries, []) ]
             except IndexError:
                 pass
-<<<<<<< HEAD
-
-
-    def fetchmany(self, size):
-        logging.error("NOT IMPLEMENTED: Called fetchmany")
-        if self.results is None:
-            if not self.queries:
-                raise Database.Error()      
-                  
-            self.results = self.query.Run(limit=size, start=self.start_cursor)
-
-        self.start_cursor = self.query.GetCursor()
-=======
             self.last_query_model = model
 
         self.query_done = False
@@ -520,7 +380,6 @@
                     self.results = [ entity_from_cache ]
                     self.query_done = True
                     self.start_cursor = None
->>>>>>> 6ea51f08
 
         results = []
         for entity in self.results:
@@ -532,19 +391,11 @@
                     result.append(entity.get(col))
 
             results.append(tuple(result))
-<<<<<<< HEAD
-        
-=======
-
->>>>>>> 6ea51f08
+
         return results
 
     @property
     def lastrowid(self):
-<<<<<<< HEAD
-        logging.error("NOT IMPLEMENTED: Last row id")
-=======
->>>>>>> 6ea51f08
         return self.returned_ids[-1].id_or_name()
 
 class Database(object):
@@ -613,19 +464,14 @@
         'AbstractIterableField':      'list',
         'ListField':                  'list',
         'RawField':                   'raw',
-<<<<<<< HEAD
-        'BlobField':                  'bytes',            
-=======
         'BlobField':                  'bytes',
->>>>>>> 6ea51f08
         'TextField':                  'text',
         'XMLField':                   'text',
         'SetField':                   'list',
         'DictField':                  'bytes',
         'EmbeddedModelField':         'bytes'
     }
-<<<<<<< HEAD
-    
+
     def sql_create_model(self, model, *args, **kwargs):
         return [], {}
 
@@ -634,23 +480,12 @@
 
     def sql_indexes_for_model(self, model, *args, **kwargs):
         return []
-=======
-
-    def sql_create_model(self, model, *args, **kwargs):
-        return [], {}
-
-    def sql_for_pending_references(self, model, *args, **kwargs):
-        return []
-
-    def sql_indexes_for_model(self, model, *args, **kwargs):
-        return []
 
     def _create_test_db(self, verbosity, autoclobber):
         pass
 
     def _destroy_test_db(self, name, verbosity):
         pass
->>>>>>> 6ea51f08
 
 class DatabaseIntrospection(BaseDatabaseIntrospection):
     def get_table_list(self, cursor):
@@ -666,10 +501,7 @@
 
 class DatabaseFeatures(BaseDatabaseFeatures):
     empty_fetchmany_value = []
-<<<<<<< HEAD
-=======
     supports_transactions = False #FIXME: Make this True!
->>>>>>> 6ea51f08
 
 class DatabaseWrapper(BaseDatabaseWrapper):
     operators = {

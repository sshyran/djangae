--- conflicted
+++ resolved
@@ -11,16 +11,10 @@
 
 from djangae.db.backends.appengine import caching
 
-<<<<<<< HEAD
 
 class ContextDecorator(object):
     def __init__(self, func=None):
         self.func = func
-=======
-class AtomicDecorator(object):
-    def __init__(self, *args, **kwargs):
-        self.func = None
->>>>>>> 38961938
 
     def __call__(self, *args, **kwargs):
         def decorated(*_args, **_kwargs):
@@ -44,8 +38,6 @@
         super(AtomicDecorator, self).__init__(func)
 
     def _do_enter(self, independent, xg):
-        # Clear the context cache at the start of a transaction
-        caching.clear_context_cache()
 
         if IsInTransaction():
             if independent:
@@ -65,7 +57,9 @@
         _PushConnection(None)
         _SetConnection(conn.new_transaction(options))
 
-<<<<<<< HEAD
+        # Clear the context cache at the start of a transaction
+        caching._context.stack.push()
+
     def _do_exit(self, independent, xg, exception):
         try:
             if exception:
@@ -79,45 +73,20 @@
             if independent:
                 while self.conn_stack:
                     _PushConnection(self.conn_stack.pop())
-=======
-        # Clear the context cache at the start of a transaction
-        caching._context.stack.push()
 
-    def _finalize(self, exception=False):
-        _PopConnection()  # Pop the transaction connection
-        if self.independent and self.parent_conn:
-            # If there was a parent transaction, now put that back
-            _PushConnection(self.parent_conn)
-            self.parent_conn = None
->>>>>>> 38961938
-
-            # Clear the context cache at the end of a transaction
-            if exception:
-                caching._context.stack.pop(discard=True)
+                 # Clear the context cache at the end of a transaction
+                if exception:
+                    caching._context.stack.pop(discard=True)
+                else:
+                    caching._context.stack.pop(apply_staged=False, clear_staged=False)
             else:
-                caching._context.stack.pop(apply_staged=False, clear_staged=False)
-        else:
-            if exception:
-                caching._context.stack.pop(discard=True)
-            else:
-                caching._context.stack.pop(apply_staged=True, clear_staged=True)
+                if exception:
+                    caching._context.stack.pop(discard=True)
+                else:
+                    caching._context.stack.pop(apply_staged=True, clear_staged=True)
 
     def __enter__(self):
-<<<<<<< HEAD
         self._do_enter(self.independent, self.xg)
-=======
-        self._begin()
-
-    def __exit__(self, *args, **kwargs):
-        exception = False
-        if len(args) > 1 and isinstance(args[1], Exception):
-            exception = True
-            _GetConnection().rollback()  # If an exception happens, rollback
-        else:
-            _GetConnection().commit()  # Otherwise commit
-
-        self._finalize(exception)
->>>>>>> 38961938
 
     def __exit__(self, exc_type, exc_value, traceback):
         self._do_exit(self.independent, self.xg, exc_type)

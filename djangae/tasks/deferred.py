
"""
Google provides the defer() call as a wrapper around the taskqueue API. Unfortunately
it suffers from serious bugs, and "ticking timebomb" API decisions. Specifically:

- defer(_transactional=True) won't work transactionally if your task > 100kb
- A working defer() might suddenly start blowing up inside transactions if the task grows > 100kb
  if you haven't specified xg=True, or you hit the entity group limit

This defer is an adapted version of that one, with the following changes:

- defer() will *always* use an entity group (even if the task is < 100kb) unless you pass
  _small_task=True
- defer(_transactional=True) works
- Adds a _wipe_related_caches option (defaults to True) which wipes out ForeignKey caches
  if you defer Django model instances (which can result in stale data when the deferred task
  runs)
"""

import copy
import functools
import logging
import os
import pickle
import time
import types
from datetime import timedelta
from urllib.parse import unquote

from djangae.environment import gae_version, task_queue_name
from djangae.models import DeferIterationMarker
from djangae.processing import find_key_ranges_for_queryset
from djangae.utils import retry
from django.conf import settings
from django.db import (
    connections,
    models,
)
from django.urls import reverse_lazy
from django.utils import timezone
from django.utils.encoding import force_str
from gcloudc.db import transaction
from google.protobuf.timestamp_pb2 import Timestamp

from . import (
    CLOUD_TASKS_LOCATION_SETTING,
    cloud_tasks_project,
    get_cloud_tasks_client,
)
from .models import DeferredTask

logger = logging.getLogger(__name__)


DEFERRED_ITERATION_SHARD_INDEX_KEY = "DEFERRED_ITERATION_SHARD_INDEX"

_DEFAULT_QUEUE = "default"
_DEFAULT_URL = reverse_lazy("tasks_deferred_handler")
_TASKQUEUE_HEADERS = {
    "Content-Type": "application/octet-stream"
}


class Error(Exception):
    """Base class for exceptions in this module."""


class PermanentTaskFailure(Error):
    """Indicates that a task failed, and will never succeed."""


class SingularTaskFailure(Error):
    """Indicates that a task failed once."""


def _run_from_datastore(deferred_task_id):
    """
        Retrieves a task from the database and executes it.
    """

    def run(data):
        """
            Unpickles and executes a task.
        """
        try:
            func, args, kwds = pickle.loads(data)
        except Exception as e:
            raise PermanentTaskFailure(e)
        else:
            return func(*args, **kwds)

    entity = DeferredTask.objects.filter(pk=deferred_task_id).first()
    if not entity:
        raise PermanentTaskFailure()

    try:
        run(entity.data)
        entity.delete()
    except PermanentTaskFailure:
        entity.delete()
        raise


def invoke_member(obj, membername, *args, **kwargs):
    return getattr(obj, membername)(*args, **kwargs)


def _curry_callable(obj, *args, **kwargs):
    """
        Takes a callable and arguments and returns a task queue tuple.

        The returned tuple consists of (callable, args, kwargs), and can be pickled
        and unpickled safely.
    """

    if isinstance(obj, types.MethodType):
        return (invoke_member, (obj.__self__, obj.__func__.__name__) + args, kwargs)

    elif isinstance(obj, types.BuiltinMethodType):
        if not obj.__self__:
            return (obj, args, kwargs)
        else:
            return (invoke_member, (obj.__self__, obj.__name__) + args, kwargs)
    elif isinstance(obj, (
        types.FunctionType, types.BuiltinFunctionType, type
    )):
        return (obj, args, kwargs)
    elif hasattr(obj, "__call__"):
        return (obj, args, kwargs)
    else:
        raise ValueError("obj must be callable")


def _wipe_caches(args, kwargs):
    # Django related fields (E.g. foreign key) store a "cache" of the related
    # object when it's first accessed. These caches can drastically bloat up
    # an instance. If we then defer that instance we're pickling and unpickling a
    # load of data we likely need to reload in the task anyway. This code
    # wipes the caches of related fields if any of the args or kwargs are
    # instances.
    def _wipe_instance(instance):
        for field in (f for f in instance._meta.fields if f.remote_field):
            if field.is_cached(instance):
                field.delete_cached_value(instance)

    # We have to copy the instances before wiping the caches
    # otherwise the calling code will suddenly lose their cached things
    for i, arg in enumerate(args):
        if isinstance(arg, models.Model):
            args[i] = copy.deepcopy(arg)
            _wipe_instance(args[i])

    for k, v in list(kwargs.items()):
        if isinstance(v, models.Model):
            kwargs[k] = copy.deepcopy(v)
            _wipe_instance(kwargs[k])


def _serialize(obj, *args, **kwargs):
    curried = _curry_callable(obj, *args, **kwargs)
    return pickle.dumps(curried, protocol=pickle.HIGHEST_PROTOCOL)


def _schedule_task(
    project_id, location, queue, pickled_data,
    task_args, small_task, deferred_handler_url, task_headers
):

    client = get_cloud_tasks_client()
    deferred_task = None
    try:
        # Always use an entity group unless this has been
        # explicitly marked as a small task
        if not small_task:
            deferred_task = DeferredTask.objects.create(data=pickled_data)

        queue = queue or _DEFAULT_QUEUE
        path = client.queue_path(project_id, location, queue)

        schedule_time = task_args['eta']
        if task_args['countdown']:
            schedule_time = timezone.now() + timedelta(seconds=task_args['countdown'])

        if schedule_time:
            # If a schedule time has bee requested, we need to convert
            # to a Timestamp
            ts = Timestamp()
            ts.FromDatetime(schedule_time)
            schedule_time = ts

        task = {
            'name': task_args['name'],
            'schedule_time': schedule_time,
            'app_engine_http_request': {  # Specify the type of request.
                'http_method': 'POST',
                'relative_uri': deferred_handler_url,
                'body': pickled_data,
                'headers': task_headers,
                'app_engine_routing': task_args["routing"],
            }
        }

        # Defer the task
        task = client.create_task(path, task)  # FIXME: Handle transactional

        # Delete the key as it wasn't needed
        if deferred_task:
            deferred_task.delete()
    except Exception:  # taskqueue.TaskTooLargeError:
        raise  # FIXME: Catch whatever is thrown when a task is > 100kb

        if small_task:
            raise

        pickled = _serialize(_run_from_datastore, deferred_task.pk)

        task = {
            'app_engine_http_request': {  # Specify the type of request.
                'http_method': 'POST',
                'relative_uri': deferred_handler_url,
                'body': pickled,
<<<<<<< HEAD
                'headers': task_headers,
=======
                'app_engine_routing': task_args["routing"],
>>>>>>> fe3b9193
            }
        }

        client.create_task(path, task)  # FIXME: Handle transactional
    except:  # noqa
        # Any other exception? Delete the key
        if deferred_task:
            deferred_task.delete()
        raise


def defer(obj, *args, **kwargs):
    """
        This is a reimplementation of the defer() function that shipped with Google App Engine
        before the Python 3 runtime.

        It fixes a number of bugs in that implementation, but has some subtle differences. In
        particular, the _transactional flag is not entirely atomic - deferred tasks will
        run on successful commit, but they're not *guaranteed* to run if there is an error
        submitting them.

        It also *always* uses an entity group, unless you pass _small_task=True in which
        case it *never* uses an entity group (but you are limited by 100K)

        :param _service: the GAE service to route the task to
        :type _service: str, optional
        :param _version: the GAE app version to route the task to;
            defaults to using the current GAE version
        :type _version: str, optional
        :param _instance: the GAE instance to route the task to
        :type _instance: str, optional
    """

    KWARGS = {
        "countdown", "eta", "name", "retry_options", "transactional",
        "service", "version", "instance", "using"
    }

    task_args = {x: kwargs.pop(("_%s" % x), None) for x in KWARGS}

    if task_args['retry_options']:
        raise NotImplementedError("FIXME. Implement these options")

    if "_target" in kwargs:
        raise UserWarning("'_target' parameter is no longer supported, use '_version' instead.")

    deferred_handler_url = kwargs.pop("_url", None) or unquote(force_str(_DEFAULT_URL))

    using = task_args["using"] or "default"
    connection = connections[using]

    transactional = (
        task_args["transactional"]
        if task_args["transactional"] is not None
        else connection.in_atomic_block
    )

    small_task = kwargs.pop("_small_task", False)
    wipe_related_caches = kwargs.pop("_wipe_related_caches", True)

    task_headers = dict(_TASKQUEUE_HEADERS)
    task_headers.update(kwargs.pop("_headers", {}))

    queue = kwargs.pop("_queue", _DEFAULT_QUEUE) or _DEFAULT_QUEUE

    # build the routing payload
    # default to using the current GAE version
    routing = {
        "version": task_args["version"] or gae_version(),
    }
    for key in ("service", "instance"):
        if task_args.get(key):
            routing[key] = task_args[key]

    # So we can pass through to the schedule function
    task_args["routing"] = routing

    if wipe_related_caches:
        args = list(args)
        _wipe_caches(args, kwargs)
        args = tuple(args)

    pickled = _serialize(obj, *args, **kwargs)

    project_id = cloud_tasks_project()
    assert(project_id)  # Should be checked in apps.py ready()

    location = getattr(settings, CLOUD_TASKS_LOCATION_SETTING, None)
    assert(location)  # Should be checked in apps.py

    args = (project_id, location, queue, pickled, task_args, small_task, deferred_handler_url, task_headers)

    if transactional:
        # Django connections have an on_commit message that run things on
        # post-commit.
        connection.on_commit(functools.partial(_schedule_task, *args))
    else:
        _schedule_task(*args)


_TASK_TIME_LIMIT = 10 * 60


class TimeoutException(Exception):
    "Exception thrown to indicate that a new shard should begin and the current one should end"
    pass


def _process_shard(marker_id, shard_number, model, query, callback, finalize, buffer_time, args, kwargs):
    args = args or tuple()

    # Set an index of the shard in the environment, which is useful for callbacks
    # to have access too so they can identify a task
    os.environ[DEFERRED_ITERATION_SHARD_INDEX_KEY] = str(shard_number)

    start_time = time.time()

    try:
        marker = DeferIterationMarker.objects.get(pk=marker_id)
    except DeferIterationMarker.DoesNotExist:
        logger.warning("DeferIterationMarker with ID: %s has vanished, cancelling task", marker_id)
        return

    queue = task_queue_name()
    if queue:
        queue = queue.rsplit("/", 1)[-1]

    # Redefer if the task isn't ready to begin
    if not marker.is_ready:
        defer(
            _process_shard, marker_id, shard_number, model, query, callback, finalize,
            buffer_time=buffer_time,
            args=args,
            kwargs=kwargs,
            _queue=queue,
            _countdown=1
        )
        return

    try:
        qs = model.objects.all()
        qs.query = query
        qs.order_by("pk")

        calculate_buffer_time = buffer_time is None
        longest_iteration = 0
        longest_iteration_multiplier = 1.1

        last_pk = None
        for instance in qs.all():
            last_pk = instance.pk

            buffer_time_to_apply = (
                longest_iteration * longest_iteration_multiplier
                if calculate_buffer_time
                else buffer_time
            )

            # The first iteration, buffer_time_to_apply will be zero if buffer_time was None
            # that's not a problem.
            shard_time = (time.time() - start_time)
            if shard_time > _TASK_TIME_LIMIT - buffer_time_to_apply:
                raise TimeoutException()

            iteration_start = time.time()

            callback(instance, *args, **kwargs)

            iteration_end = time.time()
            iteration_time = iteration_end - iteration_start

            # Store the iteration time if it's the longest
            longest_iteration = max(longest_iteration, iteration_time)
        else:
            @transaction.atomic(xg=True)
            def mark_shard_complete():
                try:
                    marker.refresh_from_db()
                except DeferIterationMarker.DoesNotExist:
                    logger.warning(
                        "TaskMarker with ID: %s has vanished, cancelling task",
                        marker_id
                    )
                    return

                marker.shards_complete += 1
                marker.save()

                if marker.shards_complete == marker.shard_count:
                    # Delete the marker if we were asked to
                    if marker.delete_on_completion:
                        marker.delete()

                    defer(
                        finalize,
                        *args,
                        _transactional=True,
                        _queue=queue,
                        **kwargs
                    )

            retry(mark_shard_complete, _attempts=6)

    except (Exception, TimeoutException) as e:
        # We intentionally don't catch DeadlineExceededError here. There's not enough time to redefer a task
        # and so the only option is to retry the current shard. It shouldn't happen though, 15 seconds should be
        # ample time... DeadlineExceededError doesn't subclass Exception, it subclasses BaseException so it'll
        # never enter here (if it does occur, somehow)

        if isinstance(e, TimeoutException):
            logger.debug(
                "Ran out of time processing shard. Deferring new shard to continue from: %s",
                last_pk
            )
        else:
            logger.exception("Error processing shard. Retrying.")

        if last_pk:
            qs = qs.filter(pk__gte=last_pk)

        defer(
            _process_shard, marker_id, shard_number, qs.model, qs.query, callback, finalize,
            buffer_time=buffer_time,
            args=args,
            kwargs=kwargs,
            _queue=queue,
            _countdown=1
        )


def _generate_shards(
    model, query, callback, finalize, args, kwargs, shards, delete_marker, buffer_time
):

    queryset = model.objects.all()
    queryset.query = query

    key_ranges = find_key_ranges_for_queryset(queryset, shards)

    marker = DeferIterationMarker.objects.create(
        delete_on_completion=delete_marker,
        callback_name=callback.__name__,
        finalize_name=finalize.__name__
    )

    queue = task_queue_name()
    if queue:
        queue = queue.rsplit("/", 1)[-1]

    for i, (start, end) in enumerate(key_ranges):
        is_last = i == (len(key_ranges) - 1)
        shard_number = i

        qs = model.objects.all()
        qs.query = query

        filter_kwargs = {}
        if start:
            filter_kwargs["pk__gte"] = start

        if end:
            filter_kwargs["pk__lt"] = end

        # calling order_by with no args to clear any pre-existing ordering (e.g. from Meta.ordering)
        qs = qs.filter(**filter_kwargs).order_by()

        @transaction.atomic(xg=True)
        def make_shard():
            marker.refresh_from_db()
            marker.shard_count += 1
            if is_last:
                marker.is_ready = True
            marker.save()

            defer(
                _process_shard,
                marker.pk,
                shard_number,
                qs.model, qs.query, callback, finalize,
                args=args,
                kwargs=kwargs,
                buffer_time=buffer_time,
                _queue=queue,
                _transactional=True
            )

        try:
            retry(make_shard, _attempts=5)
        except:  # noqa
            marker.delete()  # This will cause outstanding tasks to abort
            raise


def defer_iteration_with_finalize(
        queryset, callback, finalize, _queue='default', _shards=5,
        _delete_marker=True, _transactional=False, _buffer_time=None, *args, **kwargs):

    defer(
        _generate_shards,
        queryset.model,
        queryset.query,
        callback,
        finalize,
        args=args,
        kwargs=kwargs,
        delete_marker=_delete_marker,
        shards=_shards,
        buffer_time=_buffer_time,
        _queue=_queue,
        _transactional=_transactional
    )<|MERGE_RESOLUTION|>--- conflicted
+++ resolved
@@ -219,11 +219,8 @@
                 'http_method': 'POST',
                 'relative_uri': deferred_handler_url,
                 'body': pickled,
-<<<<<<< HEAD
                 'headers': task_headers,
-=======
                 'app_engine_routing': task_args["routing"],
->>>>>>> fe3b9193
             }
         }
 
@@ -314,7 +311,8 @@
     location = getattr(settings, CLOUD_TASKS_LOCATION_SETTING, None)
     assert(location)  # Should be checked in apps.py
 
-    args = (project_id, location, queue, pickled, task_args, small_task, deferred_handler_url, task_headers)
+    args = (project_id, location, queue, pickled, task_args,
+            small_task, deferred_handler_url, task_headers)
 
     if transactional:
         # Django connections have an on_commit message that run things on

import os

from cStringIO import StringIO
import datetime
import unittest
from string import letters
from hashlib import md5

# LIBRARIES
from django.core.files.uploadhandler import StopFutureHandlers
from django.core.cache import cache
from django.core.signals import request_finished, request_started
from django.core.exceptions import ValidationError
from django.db import connections
from django.db import DataError, models
from django.db.models.query import Q
from django.forms import ModelForm
from django.http import HttpRequest
from django.test import RequestFactory
from django.utils.safestring import SafeText
from django.forms.models import modelformset_factory
from django.db.models.sql.datastructures import EmptyResultSet
from google.appengine.api.datastore_errors import EntityNotFoundError, BadValueError
from google.appengine.api import datastore
from google.appengine.ext import deferred
from google.appengine.api import taskqueue
from django.test.utils import override_settings
from django.contrib.contenttypes.models import ContentType
from django.core.exceptions import FieldError

# DJANGAE
from djangae.contrib import sleuth
from djangae.test import inconsistent_db, TestCase

from django.db import IntegrityError as DjangoIntegrityError
from djangae.db.backends.appengine.dbapi import CouldBeSupportedError, NotSupportedError, IntegrityError
from djangae.db.constraints import UniqueMarker, UniquenessMixin
from djangae.db.unique_utils import _unique_combinations, unique_identifiers_from_entity
from djangae.indexing import add_special_index
from djangae.db.utils import entity_matches_query
from djangae.db.backends.appengine import caching
from djangae.db.unique_utils import query_is_unique
from djangae.db import transaction
from djangae.fields import ComputedCharField, ShardedCounterField, SetField, ListField, GenericRelationField
from djangae.models import CounterShard
from djangae.db.backends.appengine.dnf import parse_dnf
from .storage import BlobstoreFileUploadHandler
from .wsgi import DjangaeApplication
from djangae.core import paginator
from django.template import Template, Context

try:
    import webtest
except ImportError:
    webtest = NotImplemented


class TestUser(models.Model):
    username = models.CharField(max_length=32)
    email = models.EmailField()
    last_login = models.DateField(auto_now_add=True)
    field2 = models.CharField(max_length=32)

    def __unicode__(self):
        return self.username


class UniqueModel(models.Model):
    unique_field = models.CharField(max_length=100, unique=True)
    unique_combo_one = models.IntegerField(blank=True, default=0)
    unique_combo_two = models.CharField(max_length=100, blank=True, default="")

    unique_relation = models.ForeignKey('self', null=True, blank=True, unique=True)

    unique_set_field = SetField(models.CharField(max_length=500), unique=True)
    unique_list_field = ListField(models.CharField(max_length=500), unique=True)

    unique_together_list_field = ListField(models.IntegerField())

    class Meta:
        unique_together = [
            ("unique_combo_one", "unique_combo_two"),
            ("unique_together_list_field", "unique_combo_one")
        ]


class IntegerModel(models.Model):
    integer_field = models.IntegerField()


class TestFruit(models.Model):
    name = models.CharField(primary_key=True, max_length=32)
<<<<<<< HEAD
    origin = models.CharField(max_length=32, default="Unknown")
    color = models.CharField(max_length=32)
    is_mouldy = models.BooleanField(default=False)
=======
    color = models.CharField(max_length=100)
>>>>>>> ff64731b

    def __unicode__(self):
        return self.name

    def __repr__(self):
        return "<TestFruit: name={}, color={}>".format(self.name, self.color)

class Permission(models.Model):
    user = models.ForeignKey(TestUser)
    perm = models.CharField(max_length=32)

    def __unicode__(self):
        return u"{0} for {1}".format(self.perm, self.user)

    class Meta:
        ordering = ('user__username', 'perm')


class SelfRelatedModel(models.Model):
    related = models.ForeignKey('self', blank=True, null=True)


class MultiTableParent(models.Model):
    parent_field = models.CharField(max_length=32)


class MultiTableChildOne(MultiTableParent):
    child_one_field = models.CharField(max_length=32)


class MultiTableChildTwo(MultiTableParent):
    child_two_field = models.CharField(max_length=32)


class Relation(models.Model):
    pass


class Related(models.Model):
    headline = models.CharField(max_length=500)
    relation = models.ForeignKey(Relation)


class CachingTests(TestCase):
    def test_query_is_unique(self):
        qry = datastore.Query(UniqueModel._meta.db_table)
        qry["unique_field ="] = "test"
        self.assertTrue(query_is_unique(UniqueModel, qry))
        del qry["unique_field ="]

        qry["unique_field >"] = "test"
        self.assertFalse(query_is_unique(UniqueModel, qry))
        del qry["unique_field >"]

        qry["unique_combo_one ="] = "one"
        self.assertFalse(query_is_unique(UniqueModel, qry))

        qry["unique_combo_two ="] = "two"
        self.assertTrue(query_is_unique(UniqueModel, qry))

    def test_insert_adds_to_context_cache(self):
        original_keys = caching.context.cache.keys()
        original_rc_keys = caching.context.reverse_cache.keys()

        instance = UniqueModel.objects.create(unique_field="test")

        #There are 3 unique combinations (id, unique_field, unique_combo), we should've cached under all of them
        self.assertEqual(3, len(caching.context.cache.keys()) - len(original_keys))

        new_keys = list(set(caching.context.reverse_cache.keys()) - set(original_rc_keys))
        self.assertEqual(new_keys[0].id_or_name(), instance.pk)

    def test_pk_queries_hit_the_context_cache(self):
        instance = UniqueModel.objects.create(unique_field="test") #Create an instance

        #With the context cache enabled, make sure we don't hit the DB
        with sleuth.watch("google.appengine.api.datastore.Query.Run") as rpc_run:
            with sleuth.watch("djangae.db.backends.appengine.caching.get_from_cache") as cache_hit:
                UniqueModel.objects.get(pk=instance.pk)
                self.assertTrue(cache_hit.called)
                self.assertFalse(rpc_run.called)

    def test_transactions_clear_the_context_cache(self):
        UniqueModel.objects.create(unique_field="test") #Create an instance

        with transaction.atomic():
            self.assertFalse(caching.context.cache)
            UniqueModel.objects.create(unique_field="test2", unique_combo_one=1) #Create an instance
            self.assertTrue(caching.context.cache)

        self.assertFalse(caching.context.cache)

    def test_insert_then_unique_query_returns_from_cache(self):
        UniqueModel.objects.create(unique_field="test")  # Create an instance

        # With the context cache enabled, make sure we don't hit the DB
        with sleuth.watch("google.appengine.api.datastore.Query.Run") as rpc_wrapper:
            with sleuth.watch("djangae.db.backends.appengine.caching.get_from_cache") as cache_hit:
                instance_from_cache = UniqueModel.objects.get(unique_field="test")
                self.assertTrue(cache_hit.called)
                self.assertFalse(rpc_wrapper.called)

        # Disable the context cache, make sure that we hit the database
        with caching.disable_context_cache():
            with sleuth.watch("google.appengine.api.datastore.Query.Run") as rpc_wrapper:
                with sleuth.watch("djangae.db.backends.appengine.caching.get_from_cache") as cache_hit:
                    instance_from_database = UniqueModel.objects.get(unique_field="test")
                    self.assertTrue(cache_hit.called)
                    self.assertTrue(rpc_wrapper.called)

        self.assertEqual(instance_from_cache, instance_from_database)

    def test_context_cache_cleared_after_request(self):
        """ The context cache should be cleared bewteen requests. """
        UniqueModel.objects.create(unique_field="test")
        with sleuth.watch("google.appengine.api.datastore.Query.Run") as query:
            UniqueModel.objects.get(unique_field="test")
            self.assertEqual(query.call_count, 0)
            # Now start a new request, which should clear the cache
            request_started.send(HttpRequest())
            UniqueModel.objects.get(unique_field="test")
            self.assertEqual(query.call_count, 1)
            # Now do another call, which should use the cache (because it would have been
            # populated by the previous call)
            UniqueModel.objects.get(unique_field="test")
            self.assertEqual(query.call_count, 1)
            # Now clear the cache again by *finishing* a request
            request_finished.send(HttpRequest())
            UniqueModel.objects.get(unique_field="test")
            self.assertEqual(query.call_count, 2)


class NullDate(models.Model):
    date = models.DateField(null=True, default=None)
    datetime = models.DateTimeField(null=True, default=None)
    time = models.TimeField(null=True, default=None)

class BackendTests(TestCase):
    def test_entity_matches_query(self):
        entity = datastore.Entity("test_model")
        entity["name"] = "Charlie"
        entity["age"] = 22

        query = datastore.Query("test_model")
        query["name ="] = "Charlie"
        self.assertTrue(entity_matches_query(entity, query))

        query["age >="] = 5
        self.assertTrue(entity_matches_query(entity, query))
        del query["age >="]

        query["age <"] = 22
        self.assertFalse(entity_matches_query(entity, query))
        del query["age <"]

        query["age <="] = 22
        self.assertTrue(entity_matches_query(entity, query))
        del query["age <="]

        query["name ="] = "Fred"
        self.assertFalse(entity_matches_query(entity, query))

        # If the entity has a list field, then if any of them match the
        # query then it's a match
        entity["name"] = [ "Bob", "Fred", "Dave" ]
        self.assertTrue(entity_matches_query(entity, query))  # ListField test

    def test_gae_conversion(self):
        # A PK IN query should result in a single get by key

        with sleuth.switch("djangae.db.backends.appengine.commands.datastore.Get", lambda *args, **kwargs: []) as get_mock:
            list(TestUser.objects.filter(pk__in=[1, 2, 3]))  # Force the query to run
            self.assertEqual(1, get_mock.call_count)

        with sleuth.switch("djangae.db.backends.appengine.commands.datastore.Query.Run", lambda *args, **kwargs: []) as query_mock:
            list(TestUser.objects.filter(username="test"))
            self.assertEqual(1, query_mock.call_count)

        with sleuth.switch("djangae.db.backends.appengine.commands.datastore.MultiQuery.Run", lambda *args, **kwargs: []) as query_mock:
            list(TestUser.objects.filter(username__in=["test", "cheese"]))
            self.assertEqual(1, query_mock.call_count)

        with sleuth.switch("djangae.db.backends.appengine.commands.datastore.Get", lambda *args, **kwargs: []) as get_mock:
            list(TestUser.objects.filter(pk=1))
            self.assertEqual(1, get_mock.call_count)

        #FIXME: Issue #80
        with self.assertRaises(CouldBeSupportedError):
            with sleuth.switch("djangae.db.backends.appengine.commands.datastore.MultiQuery.Run", lambda *args, **kwargs: []) as query_mock:
                list(TestUser.objects.exclude(username__startswith="test"))
                self.assertEqual(1, query_mock.call_count)

        with sleuth.switch("djangae.db.backends.appengine.commands.datastore.Get", lambda *args, **kwargs: []) as get_mock:
            list(TestUser.objects.filter(pk__in=[1, 2, 3, 4, 5, 6, 7, 8]).
                filter(username__in=["test", "test2", "test3"]).filter(email__in=["test@example.com", "test2@example.com"]))

            self.assertEqual(1, get_mock.call_count)



    def test_null_date_field(self):
        null_date = NullDate()
        null_date.save()

        null_date = NullDate.objects.get()
        self.assertIsNone(null_date.date)
        self.assertIsNone(null_date.time)
        self.assertIsNone(null_date.datetime)

    def test_convert_unicode_subclasses_to_unicode(self):
        # The App Engine SDK raises BadValueError if you try saving a SafeText
        # string to a CharField. Djangae explicitly converts it to unicode.
        grue = SafeText(u'grue')

        self.assertIsInstance(grue, unicode)
        self.assertNotEqual(type(grue), unicode)

        obj = TestFruit.objects.create(name=u'foo', color=grue)
        obj = TestFruit.objects.get(pk=obj.pk)
        self.assertEqual(type(obj.color), unicode)

        obj = TestFruit.objects.filter(color=grue)[0]
        self.assertEqual(type(obj.color), unicode)

    def test_notsupportederror_thrown_on_too_many_inequalities(self):
        TestFruit.objects.create(name="Apple", color="Green", origin="England")
        pear = TestFruit.objects.create(name="Pear", color="Green")
        banana = TestFruit.objects.create(name="Banana", color="Yellow")

        # Excluding one field is fine
        self.assertItemsEqual([pear, banana], list(TestFruit.objects.exclude(name="Apple")))

        # Excluding a field, and doing a > or < on another is not so fine
        with self.assertRaises(DataError):
            self.assertEqual(pear, TestFruit.objects.exclude(origin="England").filter(color__lt="Yellow").get())

        # Same with excluding two fields
        with self.assertRaises(DataError):
            list(TestFruit.objects.exclude(origin="England").exclude(color="Yellow"))

        # But apparently excluding the same field twice is OK
        self.assertItemsEqual([banana], list(TestFruit.objects.exclude(origin="England").exclude(name="Pear")))

    def test_excluding_pks_is_emulated(self):
        apple = TestFruit.objects.create(name="Apple", color="Green", is_mouldy=True, origin="England")
        banana = TestFruit.objects.create(name="Banana", color="Yellow", is_mouldy=True, origin="Dominican Republic")
        cherry = TestFruit.objects.create(name="Cherry", color="Red", is_mouldy=True, origin="Germany")
        pear = TestFruit.objects.create(name="Pear", color="Green", origin="England")

        self.assertEqual([apple, pear], list(TestFruit.objects.filter(origin__lt="Germany").exclude(pk=banana.pk).exclude(pk=cherry.pk).order_by("origin")))
        self.assertEqual([apple, cherry], list(TestFruit.objects.exclude(origin="Dominican Republic").exclude(pk=pear.pk)))
        self.assertEqual([], list(TestFruit.objects.filter(is_mouldy=True).filter(color="Green", origin__gt="England").exclude(pk=pear.pk).order_by("-origin")))
        self.assertEqual([cherry, banana], list(TestFruit.objects.exclude(pk=pear.pk).order_by("-name")[:2]))
        self.assertEqual([banana, apple], list(TestFruit.objects.exclude(pk=pear.pk).order_by("origin", "name")[:2]))

class ModelFormsetTest(TestCase):
    def test_reproduce_index_error(self):
        class TestModelForm(ModelForm):
            class Meta:
                model = TestUser

        test_model = TestUser.objects.create(username='foo', field2='bar')
        TestModelFormSet = modelformset_factory(TestUser, form=TestModelForm, extra=0)
        TestModelFormSet(queryset=TestUser.objects.filter(pk=test_model.pk))

        data = {
            'form-INITIAL_FORMS': 0,
            'form-MAX_NUM_FORMS': 0,
            'form-TOTAL_FORMS': 0,
            'form-0-id': test_model.id,
            'form-0-field1': 'foo_1',
            'form-0-field2': 'bar_1',
        }
        factory = RequestFactory()
        request = factory.post('/', data=data)

        TestModelFormSet(request.POST, request.FILES)


class CacheTests(TestCase):

    def test_cache_set(self):
        cache.set('test?', 'yes!')
        self.assertEqual(cache.get('test?'), 'yes!')

    def test_cache_timeout(self):
        cache.set('test?', 'yes!', 1)
        import time
        time.sleep(1)
        self.assertEqual(cache.get('test?'), None)


class TransactionTests(TestCase):
    def test_atomic_decorator(self):

        @transaction.atomic
        def txn():
            TestUser.objects.create(username="foo", field2="bar")
            raise ValueError()

        with self.assertRaises(ValueError):
            txn()

        self.assertEqual(0, TestUser.objects.count())

    def test_atomic_context_manager(self):

        with self.assertRaises(ValueError):
            with transaction.atomic():
                TestUser.objects.create(username="foo", field2="bar")
                raise ValueError()

        self.assertEqual(0, TestUser.objects.count())

    def test_xg_argument(self):

        @transaction.atomic(xg=True)
        def txn(_username):
            TestUser.objects.create(username=_username, field2="bar")
            TestFruit.objects.create(name="Apple", color="pink")
            raise ValueError()

        with self.assertRaises(ValueError):
            txn("foo")

        self.assertEqual(0, TestUser.objects.count())
        self.assertEqual(0, TestFruit.objects.count())

    def test_independent_argument(self):
        """
            We would get a XG error if the inner transaction was not independent
        """

        @transaction.atomic
        def txn1(_username, _fruit):
            @transaction.atomic(independent=True)
            def txn2(_fruit):
                TestFruit.objects.create(name=_fruit, color="pink")
                raise ValueError()

            TestUser.objects.create(username=_username)
            txn2(_fruit)


        with self.assertRaises(ValueError):
            txn1("test", "banana")


class QueryNormalizationTests(TestCase):
    """
        The parse_dnf function takes a Django where tree, and converts it
        into a tree of one of the following forms:

        [ (column, operator, value), (column, operator, value) ] <- AND only query
        [ [(column, operator, value)], [(column, operator, value) ]] <- OR query, of multiple ANDs
    """

    def test_and_queries(self):
        connection = connections['default']

        qs = TestUser.objects.filter(username="test").all()

        self.assertEqual(('OR', [('LIT', ('username', '=', 'test'))]), parse_dnf(qs.query.where, connection=connection)[0])

        qs = TestUser.objects.filter(username="test", email="test@example.com")

        expected = ('OR', [('AND', [('LIT', ('username', '=', 'test')), ('LIT', ('email', '=', 'test@example.com'))])])

        self.assertEqual(expected, parse_dnf(qs.query.where, connection=connection)[0])
        #
        qs = TestUser.objects.filter(username="test").exclude(email="test@example.com")

        expected = ('OR', [
            ('AND', [('LIT', ('username', '=', 'test')), ('LIT', ('email', '>', 'test@example.com'))]),
            ('AND', [('LIT', ('username', '=', 'test')), ('LIT', ('email', '<', 'test@example.com'))])
        ])

        self.assertEqual(expected, parse_dnf(qs.query.where, connection=connection)[0])

        qs = TestUser.objects.filter(username__lte="test").exclude(email="test@example.com")
        expected = ('OR', [
            ('AND', [("username", "<=", "test"), ("email", ">", "test@example.com")]),
            ('AND', [("username", "<=", "test"), ("email", "<", "test@example.com")]),
        ])

        #FIXME: This will raise a BadFilterError on the datastore, we should instead raise NotSupportedError in that case
        #with self.assertRaises(NotSupportedError):
        #    parse_dnf(qs.query.where, connection=connection)

        instance = Relation(pk=1)
        qs = instance.related_set.filter(headline__startswith='Fir')

        expected = ('OR', [('AND', [('LIT', ('relation_id', '=', 1)), ('LIT', ('_idx_startswith_headline', '=', u'Fir'))])])

        norm = parse_dnf(qs.query.where, connection=connection)[0]

        self.assertEqual(expected, norm)

    def test_or_queries(self):

        connection = connections['default']

        qs = TestUser.objects.filter(
            username="python").filter(
            Q(username__in=["ruby", "jruby"]) | (Q(username="php") & ~Q(username="perl"))
        )

        # After IN and != explosion, we have...
        # (AND: (username='python', OR: (username='ruby', username='jruby', AND: (username='php', AND: (username < 'perl', username > 'perl')))))

        # Working backwards,
        # AND: (username < 'perl', username > 'perl') can't be simplified
        # AND: (username='php', AND: (username < 'perl', username > 'perl')) can become (OR: (AND: username = 'php', username < 'perl'), (AND: username='php', username > 'perl'))
        # OR: (username='ruby', username='jruby', (OR: (AND: username = 'php', username < 'perl'), (AND: username='php', username > 'perl')) can't be simplified
        # (AND: (username='python', OR: (username='ruby', username='jruby', (OR: (AND: username = 'php', username < 'perl'), (AND: username='php', username > 'perl'))
        # becomes...
        # (OR: (AND: username='python', username = 'ruby'), (AND: username='python', username='jruby'), (AND: username='python', username='php', username < 'perl') \
        #      (AND: username='python', username='php', username > 'perl')

        expected = ('OR', [
            ('AND', [('LIT', ('username', '=', 'python')), ('LIT', ('username', '=', 'ruby'))]),
            ('AND', [('LIT', ('username', '=', 'python')), ('LIT', ('username', '=', 'jruby'))]),
            ('AND', [('LIT', ('username', '=', 'python')), ('LIT', ('username', '=', 'php')), ('LIT', ('username', '>', 'perl'))]),
            ('AND', [('LIT', ('username', '=', 'python')), ('LIT', ('username', '=', 'php')), ('LIT', ('username', '<', 'perl'))])
        ])

        self.assertEqual(expected, parse_dnf(qs.query.where, connection=connection)[0])
        #

        qs = TestUser.objects.filter(username="test") | TestUser.objects.filter(username="cheese")

        expected = ('OR', [
            ('LIT', ("username", "=", "test")),
            ('LIT', ("username", "=", "cheese")),
        ])

        self.assertEqual(expected, parse_dnf(qs.query.where, connection=connection)[0])

        qs = TestUser.objects.using("default").filter(username__in=set()).values_list('email')

        with self.assertRaises(EmptyResultSet):
            parse_dnf(qs.query.where, connection=connection)

        qs = TestUser.objects.filter(username__startswith='Hello') |  TestUser.objects.filter(username__startswith='Goodbye')
        expected = ('OR', [
            ('LIT', ('_idx_startswith_username', '=', u'Hello')),
            ('LIT', ('_idx_startswith_username', '=', u'Goodbye'))
        ])
        self.assertEqual(expected, parse_dnf(qs.query.where, connection=connection)[0])

        qs = TestUser.objects.filter(pk__in=[1, 2, 3])

        expected = ('OR', [
            ('LIT', ("id", "=", datastore.Key.from_path(TestUser._meta.db_table, 1))),
            ('LIT', ("id", "=", datastore.Key.from_path(TestUser._meta.db_table, 2))),
            ('LIT', ("id", "=", datastore.Key.from_path(TestUser._meta.db_table, 3))),
        ])

        self.assertEqual(expected, parse_dnf(qs.query.where, connection=connection)[0])

        qs = TestUser.objects.filter(pk__in=[1, 2, 3]).filter(username="test")

        expected = ('OR', [
            ('AND', [
                ('LIT', (u'id', '=', datastore.Key.from_path(TestUser._meta.db_table, 1))),
                ('LIT', ('username', '=', 'test'))
            ]),
            ('AND', [
                ('LIT', (u'id', '=', datastore.Key.from_path(TestUser._meta.db_table, 2))),
                ('LIT', ('username', '=', 'test'))
            ]),
            ('AND', [
                ('LIT', (u'id', '=', datastore.Key.from_path(TestUser._meta.db_table, 3))),
                ('LIT', ('username', '=', 'test'))
            ])
        ])
        self.assertEqual(expected, parse_dnf(qs.query.where, connection=connection)[0])


class ModelWithUniques(models.Model):
    name = models.CharField(max_length=64, unique=True)

class ModelWithUniquesOnForeignKey(models.Model):
    name = models.CharField(max_length=64, unique=True)
    related_name = models.ForeignKey(ModelWithUniques, unique=True)

    class Meta:
        unique_together = [("name", "related_name")]

class ModelWithDates(models.Model):
    start = models.DateField()
    end = models.DateField()


class ModelWithUniquesAndOverride(models.Model):
    name = models.CharField(max_length=64, unique=True)

    class Djangae:
        disable_constraint_checks = False


class ConstraintTests(TestCase):
    """
        Tests for unique constaint handling
    """

    def test_update_updates_markers(self):
        initial_count = datastore.Query(UniqueMarker.kind()).Count()

        instance = ModelWithUniques.objects.create(name="One")

        self.assertEqual(1, datastore.Query(UniqueMarker.kind()).Count() - initial_count)

        qry = datastore.Query(UniqueMarker.kind())
        qry.Order(("created", datastore.Query.DESCENDING))

        marker = [x for x in qry.Run()][0]
        # Make sure we assigned the instance
        self.assertEqual(datastore.Key(marker["instance"]), datastore.Key.from_path(instance._meta.db_table, instance.pk))

        expected_marker = "{}|name:{}".format(ModelWithUniques._meta.db_table, md5("One").hexdigest())
        self.assertEqual(expected_marker, marker.key().id_or_name())

        instance.name = "Two"
        instance.save()

        self.assertEqual(1, datastore.Query(UniqueMarker.kind()).Count() - initial_count)
        marker = [x for x in qry.Run()][0]
        # Make sure we assigned the instance
        self.assertEqual(datastore.Key(marker["instance"]), datastore.Key.from_path(instance._meta.db_table, instance.pk))

        expected_marker = "{}|name:{}".format(ModelWithUniques._meta.db_table, md5("Two").hexdigest())
        self.assertEqual(expected_marker, marker.key().id_or_name())

    def test_conflicting_insert_throws_integrity_error(self):
        ModelWithUniques.objects.create(name="One")

        with self.assertRaises((IntegrityError, DataError)):
            ModelWithUniques.objects.create(name="One")

    def test_conflicting_update_throws_integrity_error(self):
        ModelWithUniques.objects.create(name="One")

        instance = ModelWithUniques.objects.create(name="Two")
        with self.assertRaises((IntegrityError, DataError)):
            instance.name = "One"
            instance.save()

    def test_unique_combinations_are_returned_correctly(self):
        combos_one = _unique_combinations(ModelWithUniquesOnForeignKey, ignore_pk=True)
        combos_two = _unique_combinations(ModelWithUniquesOnForeignKey, ignore_pk=False)

        self.assertEqual([['name', 'related_name'], ['name'], ['related_name']], combos_one)
        self.assertEqual([['name', 'related_name'], ['id'], ['name'], ['related_name']], combos_two)

        class Entity(dict):
            def __init__(self, model, id):
                self._key = datastore.Key.from_path(model, id)

            def key(self):
                return self._key

        e1 = Entity(ModelWithUniquesOnForeignKey._meta.db_table, 1)
        e1["name"] = "One"
        e1["related_name_id"] = 1

        ids_one = unique_identifiers_from_entity(ModelWithUniquesOnForeignKey, e1)

        self.assertItemsEqual([
            u'djangae_modelwithuniquesonforeignkey|id:1',
            u'djangae_modelwithuniquesonforeignkey|name:06c2cea18679d64399783748fa367bdd',
            u'djangae_modelwithuniquesonforeignkey|related_name_id:1',
            u'djangae_modelwithuniquesonforeignkey|name:06c2cea18679d64399783748fa367bdd|related_name_id:1'
        ], ids_one)

    def test_error_on_update_doesnt_change_markers(self):
        initial_count = datastore.Query(UniqueMarker.kind()).Count()

        instance = ModelWithUniques.objects.create(name="One")

        self.assertEqual(1, datastore.Query(UniqueMarker.kind()).Count() - initial_count)

        qry = datastore.Query(UniqueMarker.kind())
        qry.Order(("created", datastore.Query.DESCENDING))

        marker = [ x for x in qry.Run()][0]
        # Make sure we assigned the instance
        self.assertEqual(datastore.Key(marker["instance"]), datastore.Key.from_path(instance._meta.db_table, instance.pk))

        expected_marker = "{}|name:{}".format(ModelWithUniques._meta.db_table, md5("One").hexdigest())
        self.assertEqual(expected_marker, marker.key().id_or_name())

        instance.name = "Two"

        from djangae.db.backends.appengine.commands import datastore as to_patch

        try:
            original = to_patch.Put

            def func(*args, **kwargs):
                kind = args[0][0].kind() if isinstance(args[0], list) else args[0].kind()

                if kind == UniqueMarker.kind():
                    return original(*args, **kwargs)

                raise AssertionError()

            to_patch.Put = func

            with self.assertRaises(Exception):
                instance.save()
        finally:
            to_patch.Put = original

        self.assertEqual(1, datastore.Query(UniqueMarker.kind()).Count() - initial_count)
        marker = [x for x in qry.Run()][0]
        # Make sure we assigned the instance
        self.assertEqual(datastore.Key(marker["instance"]), datastore.Key.from_path(instance._meta.db_table, instance.pk))

        expected_marker = "{}|name:{}".format(ModelWithUniques._meta.db_table, md5("One").hexdigest())
        self.assertEqual(expected_marker, marker.key().id_or_name())

    def test_error_on_insert_doesnt_create_markers(self):
        initial_count = datastore.Query(UniqueMarker.kind()).Count()

        from djangae.db.backends.appengine.commands import datastore as to_patch
        try:
            original = to_patch.Put

            def func(*args, **kwargs):
                kind = args[0][0].kind() if isinstance(args[0], list) else args[0].kind()

                if kind == UniqueMarker.kind():
                    return original(*args, **kwargs)

                raise AssertionError()

            to_patch.Put = func

            with self.assertRaises(AssertionError):
                ModelWithUniques.objects.create(name="One")
        finally:
            to_patch.Put = original

        self.assertEqual(0, datastore.Query(UniqueMarker.kind()).Count() - initial_count)

    def test_delete_clears_markers(self):
        initial_count = datastore.Query(UniqueMarker.kind()).Count()

        instance = ModelWithUniques.objects.create(name="One")
        self.assertEqual(1, datastore.Query(UniqueMarker.kind()).Count() - initial_count)
        instance.delete()
        self.assertEqual(0, datastore.Query(UniqueMarker.kind()).Count() - initial_count)

    @override_settings(DJANGAE_DISABLE_CONSTRAINT_CHECKS=True)
    def test_constraints_disabled_doesnt_create_or_check_markers(self):
        initial_count = datastore.Query(UniqueMarker.kind()).Count()

        instance1 = ModelWithUniques.objects.create(name="One")

        self.assertEqual(initial_count, datastore.Query(UniqueMarker.kind()).Count())

        instance2 = ModelWithUniques.objects.create(name="One")

        self.assertEqual(instance1.name, instance2.name)
        self.assertFalse(instance1 == instance2)

    @override_settings(DJANGAE_DISABLE_CONSTRAINT_CHECKS=True)
    def test_constraints_can_be_enabled_per_model(self):

        initial_count = datastore.Query(UniqueMarker.kind()).Count()
        ModelWithUniquesAndOverride.objects.create(name="One")

        self.assertEqual(1, datastore.Query(UniqueMarker.kind()).Count() - initial_count)

    def test_list_field_unique_constaints(self):
        instance1 = UniqueModel.objects.create(unique_field=1, unique_combo_one=1, unique_list_field=["A", "C"])

        with self.assertRaises((IntegrityError, DataError)):
            UniqueModel.objects.create(unique_field=2, unique_combo_one=2, unique_list_field=["A"])

        instance2 = UniqueModel.objects.create(unique_field=2, unique_combo_one=2, unique_list_field=["B"])

        instance2.unique_list_field = instance1.unique_list_field

        with self.assertRaises((IntegrityError, DataError)):
            instance2.save()

        instance1.unique_list_field = []
        instance1.save()

        instance2.save()

    def test_list_field_unique_constraints_validation(self):
        instance1 = UniqueModel(
            unique_set_field={"A"},
            unique_together_list_field=[1],
            unique_field=1,
            unique_combo_one=1,
            unique_list_field=["A", "C"]
        )

        # Without a custom mixin, Django can't construct a unique validation query for a list field
        self.assertRaises(BadValueError, instance1.full_clean)
        UniqueModel.__bases__ = (UniquenessMixin,) + UniqueModel.__bases__
        instance1.full_clean()
        instance1.save()

        instance2 = UniqueModel(
            unique_set_field={"B"},
            unique_together_list_field=[2],
            unique_field=2,
            unique_combo_one=2,
            unique_list_field=["B", "C"]  # duplicate value C!
        )
        self.assertRaises(ValidationError, instance2.full_clean)
        UniqueModel.__bases__ = (models.Model,)

    def test_set_field_unique_constraints(self):
        instance1 = UniqueModel.objects.create(unique_field=1, unique_combo_one=1, unique_set_field={"A", "C"})

        with self.assertRaises((IntegrityError, DataError)):
            UniqueModel.objects.create(unique_field=2, unique_combo_one=2, unique_set_field={"A"})

        instance2 = UniqueModel.objects.create(unique_field=2, unique_combo_one=2, unique_set_field={"B"})

        instance2.unique_set_field = instance1.unique_set_field

        with self.assertRaises((IntegrityError, DataError)):
            instance2.save()

        instance1.unique_set_field = set()
        instance1.save()

        instance2.save()

        instance2.unique_set_field = set()
        instance2.save() # You can have two fields with empty sets

class EdgeCaseTests(TestCase):
    def setUp(self):
        add_special_index(TestUser, "username", "iexact")

        self.u1 = TestUser.objects.create(username="A", email="test@example.com", last_login=datetime.datetime.now().date())
        self.u2 = TestUser.objects.create(username="B", email="test@example.com", last_login=datetime.datetime.now().date())
        TestUser.objects.create(username="C", email="test2@example.com", last_login=datetime.datetime.now().date())
        TestUser.objects.create(username="D", email="test3@example.com", last_login=datetime.datetime.now().date())
        TestUser.objects.create(username="E", email="test3@example.com", last_login=datetime.datetime.now().date())

        self.apple = TestFruit.objects.create(name="apple", color="red")
        self.banana = TestFruit.objects.create(name="banana", color="yellow")

    def test_querying_by_date(self):
        instance1 = ModelWithDates.objects.create(start=datetime.date(2014, 1, 1), end=datetime.date(2014, 1, 20))
        instance2 = ModelWithDates.objects.create(start=datetime.date(2014, 2, 1), end=datetime.date(2014, 2, 20))

        self.assertEqual(instance1, ModelWithDates.objects.get(start__lt=datetime.date(2014, 1, 2)))
        self.assertEqual(2, ModelWithDates.objects.filter(start__lt=datetime.date(2015, 1, 1)).count())

        self.assertEqual(instance2, ModelWithDates.objects.get(start__gt=datetime.date(2014, 1, 2)))
        self.assertEqual(instance2, ModelWithDates.objects.get(start__gte=datetime.date(2014, 2, 1)))

    def test_double_starts_with(self):
        qs = TestUser.objects.filter(username__startswith='Hello') |  TestUser.objects.filter(username__startswith='Goodbye')

        self.assertEqual(0, qs.count())

        TestUser.objects.create(username="Hello")
        self.assertEqual(1, qs.count())

        TestUser.objects.create(username="Goodbye")
        self.assertEqual(2, qs.count())

        TestUser.objects.create(username="Hello and Goodbye")
        self.assertEqual(3, qs.count())

    def test_impossible_starts_with(self):
        TestUser.objects.create(username="Hello")
        TestUser.objects.create(username="Goodbye")
        TestUser.objects.create(username="Hello and Goodbye")

        qs = TestUser.objects.filter(username__startswith='Hello') &  TestUser.objects.filter(username__startswith='Goodbye')
        self.assertEqual(0, qs.count())

    def test_combinations_of_special_indexes(self):
        qs = TestUser.objects.filter(username__iexact='Hello') | TestUser.objects.filter(username__contains='ood')

        self.assertEqual(0, qs.count())

        TestUser.objects.create(username="Hello")
        self.assertEqual(1, qs.count())

        TestUser.objects.create(username="Goodbye")
        self.assertEqual(2, qs.count())

        TestUser.objects.create(username="Hello and Goodbye")
        self.assertEqual(3, qs.count())

    def test_multi_table_inheritance(self):

        parent = MultiTableParent.objects.create(parent_field="parent1")
        child1 = MultiTableChildOne.objects.create(parent_field="child1", child_one_field="child1")
        child2 = MultiTableChildTwo.objects.create(parent_field="child2", child_two_field="child2")

        self.assertEqual(3, MultiTableParent.objects.count())
        self.assertItemsEqual([parent.pk, child1.pk, child2.pk],
            list(MultiTableParent.objects.values_list('pk', flat=True)))
        self.assertEqual(1, MultiTableChildOne.objects.count())
        self.assertEqual(child1, MultiTableChildOne.objects.get())

        self.assertEqual(1, MultiTableChildTwo.objects.count())
        self.assertEqual(child2, MultiTableChildTwo.objects.get())

        self.assertEqual(child2, MultiTableChildTwo.objects.get(pk=child2.pk))
        self.assertTrue(MultiTableParent.objects.filter(pk=child2.pk).exists())

    def test_anding_pks(self):
        results = TestUser.objects.filter(id__exact=self.u1.pk).filter(id__exact=self.u2.pk)
        self.assertEqual(list(results), [])

    def test_unusual_queries(self):

        results = TestFruit.objects.filter(name__in=["apple", "orange"])
        self.assertEqual(1, len(results))
        self.assertItemsEqual(["apple"], [x.name for x in results])

        results = TestFruit.objects.filter(name__in=["apple", "banana"])
        self.assertEqual(2, len(results))
        self.assertItemsEqual(["apple", "banana"], [x.name for x in results])

        results = TestFruit.objects.filter(name__in=["apple", "banana"]).values_list('pk', 'color')
        self.assertEqual(2, len(results))
        self.assertItemsEqual([(self.apple.pk, self.apple.color), (self.banana.pk, self.banana.color)], results)

        results = TestUser.objects.all()
        self.assertEqual(5, len(results))

        results = TestUser.objects.filter(username__in=["A", "B"])
        self.assertEqual(2, len(results))
        self.assertItemsEqual(["A", "B"], [x.username for x in results])

        results = TestUser.objects.filter(username__in=["A", "B"]).exclude(username="A")
        self.assertEqual(1, len(results), results)
        self.assertItemsEqual(["B"], [x.username for x in results])

        results = TestUser.objects.filter(username__lt="E")
        self.assertEqual(4, len(results))
        self.assertItemsEqual(["A", "B", "C", "D"], [x.username for x in results])

        results = TestUser.objects.filter(username__lte="E")
        self.assertEqual(5, len(results))

        #Double exclude on different properties not supported
        with self.assertRaises(DataError):
            #FIXME: This should raise a NotSupportedError, but at the moment it's thrown too late in
            #the process and so Django wraps it as a DataError
            list(TestUser.objects.exclude(username="E").exclude(email="A"))

        results = list(TestUser.objects.exclude(username="E").exclude(username="A"))
        self.assertItemsEqual(["B", "C", "D"], [x.username for x in results ])

        results = TestUser.objects.filter(username="A", email="test@example.com")
        self.assertEqual(1, len(results))

        results = TestUser.objects.filter(username__in=["A", "B"]).filter(username__in=["A", "B"])
        self.assertEqual(2, len(results))
        self.assertItemsEqual(["A", "B"], [x.username for x in results])

        results = TestUser.objects.filter(username__in=["A", "B"]).filter(username__in=["A"])
        self.assertEqual(1, len(results))
        self.assertItemsEqual(["A"], [x.username for x in results])

        results = TestUser.objects.filter(pk__in=[self.u1.pk, self.u2.pk]).filter(username__in=["A"])
        self.assertEqual(1, len(results))
        self.assertItemsEqual(["A"], [x.username for x in results])

        results = TestUser.objects.filter(username__in=["A"]).filter(pk__in=[self.u1.pk, self.u2.pk])
        self.assertEqual(1, len(results))
        self.assertItemsEqual(["A"], [x.username for x in results])

        results = list(TestUser.objects.all().exclude(username__in=["A"]))
        self.assertItemsEqual(["B", "C", "D", "E"], [x.username for x in results ])

        results = list(TestFruit.objects.filter(name='apple', color__in=[]))
        self.assertItemsEqual([], results)

        results = list(TestUser.objects.all().exclude(username__in=[]))
        self.assertEqual(5, len(results))
        self.assertItemsEqual(["A", "B", "C", "D", "E"], [x.username for x in results ])

        results = list(TestUser.objects.all().exclude(username__in=[]).filter(username__in=["A", "B"]))
        self.assertEqual(2, len(results))
        self.assertItemsEqual(["A", "B"], [x.username for x in results])

        results = list(TestUser.objects.all().filter(username__in=["A", "B"]).exclude(username__in=[]))
        self.assertEqual(2, len(results))
        self.assertItemsEqual(["A", "B"], [x.username for x in results])

    def test_or_queryset(self):
        """
            This constructs an OR query, this is currently broken in the parse_where_and_check_projection
            function. WE MUST FIX THIS!
        """
        q1 = TestUser.objects.filter(username="A")
        q2 = TestUser.objects.filter(username="B")

        self.assertItemsEqual([self.u1, self.u2], list(q1 | q2))

    def test_or_q_objects(self):
        """ Test use of Q objects in filters. """
        query = TestUser.objects.filter(Q(username="A") | Q(username="B"))
        self.assertItemsEqual([self.u1, self.u2], list(query))

    def test_extra_select(self):
        results = TestUser.objects.filter(username='A').extra(select={'is_a': "username = 'A'"})
        self.assertEqual(1, len(results))
        self.assertItemsEqual([True], [x.is_a for x in results])

        results = TestUser.objects.all().exclude(username='A').extra(select={'is_a': "username = 'A'"})
        self.assertEqual(4, len(results))
        self.assertEqual(not any([x.is_a for x in results]), True)

        # Up for debate
        # results = User.objects.all().extra(select={'truthy': 'TRUE'})
        # self.assertEqual(all([x.truthy for x in results]), True)

        results = TestUser.objects.all().extra(select={'truthy': True})
        self.assertEqual(all([x.truthy for x in results]), True)

    def test_counts(self):
        self.assertEqual(5, TestUser.objects.count())
        self.assertEqual(2, TestUser.objects.filter(email="test3@example.com").count())
        self.assertEqual(3, TestUser.objects.exclude(email="test3@example.com").count())
        self.assertEqual(1, TestUser.objects.filter(username="A").exclude(email="test3@example.com").count())
        self.assertEqual(3, TestUser.objects.exclude(username="E").exclude(username="A").count())

    def test_deletion(self):
        count = TestUser.objects.count()
        self.assertTrue(count)

        TestUser.objects.filter(username="A").delete()
        self.assertEqual(count - 1, TestUser.objects.count())

        TestUser.objects.filter(username="B").exclude(username="B").delete() #Should do nothing
        self.assertEqual(count - 1, TestUser.objects.count())

        TestUser.objects.all().delete()
        count = TestUser.objects.count()
        self.assertFalse(count)

    def test_insert_with_existing_key(self):
        user = TestUser.objects.create(id=999, username="test1", last_login=datetime.datetime.now().date())
        self.assertEqual(999, user.pk)

        with self.assertRaises(DjangoIntegrityError):
            TestUser.objects.create(id=999, username="test2", last_login=datetime.datetime.now().date())

    def test_included_pks(self):
        ids = [ TestUser.objects.get(username="B").pk, TestUser.objects.get(username="A").pk ]
        results = TestUser.objects.filter(pk__in=ids).order_by("username")

        self.assertEqual(results[0], self.u1)
        self.assertEqual(results[1], self.u2)

    def test_select_related(self):
        """ select_related should be a no-op... for now """
        user = TestUser.objects.get(username="A")
        Permission.objects.create(user=user, perm="test_perm")
        select_related = [ (p.perm, p.user.username) for p in user.permission_set.select_related() ]
        self.assertEqual(user.username, select_related[0][1])

    def test_cross_selects(self):
        user = TestUser.objects.get(username="A")
        Permission.objects.create(user=user, perm="test_perm")
        with self.assertRaises(NotSupportedError):
            perms = list(Permission.objects.all().values_list("user__username", "perm"))
            self.assertEqual("A", perms[0][0])

    def test_values_list_on_pk_does_keys_only_query(self):
        from google.appengine.api.datastore import Query

        def replacement_init(*args, **kwargs):
            replacement_init.called_args = args
            replacement_init.called_kwargs = kwargs
            original_init(*args, **kwargs)

        replacement_init.called_args = None
        replacement_init.called_kwargs = None

        try:
            original_init = Query.__init__
            Query.__init__ = replacement_init
            list(TestUser.objects.all().values_list('pk', flat=True))
        finally:
            Query.__init__ = original_init

        self.assertTrue(replacement_init.called_kwargs.get('keys_only'))
        self.assertEqual(5, len(TestUser.objects.all().values_list('pk')))

    def test_iexact(self):
        user = TestUser.objects.get(username__iexact="a")
        self.assertEqual("A", user.username)

        add_special_index(IntegerModel, "integer_field", "iexact")
        IntegerModel.objects.create(integer_field=1000)
        integer_model = IntegerModel.objects.get(integer_field__iexact=str(1000))
        self.assertEqual(integer_model.integer_field, 1000)

        user = TestUser.objects.get(id__iexact=str(self.u1.id))
        self.assertEqual("A", user.username)

    def test_ordering(self):
        users = TestUser.objects.all().order_by("username")

        self.assertEqual(["A", "B", "C", "D", "E"], [x.username for x in users])

        users = TestUser.objects.all().order_by("-username")

        self.assertEqual(["A", "B", "C", "D", "E"][::-1], [x.username for x in users])

        with self.assertRaises(FieldError):
            users = list(TestUser.objects.order_by("bananas"))

    def test_dates_query(self):
        z_user = TestUser.objects.create(username="Z", email="z@example.com")
        z_user.last_login = datetime.date(2013, 4, 5)
        z_user.save()

        last_a_login = TestUser.objects.get(username="A").last_login

        dates = TestUser.objects.dates('last_login', 'year')

        self.assertItemsEqual(
            [datetime.date(2013, 1, 1), datetime.date(last_a_login.year, 1, 1)],
            dates
        )

        dates = TestUser.objects.dates('last_login', 'month')
        self.assertItemsEqual(
            [datetime.date(2013, 4, 1), datetime.date(last_a_login.year, last_a_login.month, 1)],
            dates
        )

        dates = TestUser.objects.dates('last_login', 'day')
        self.assertItemsEqual(
            [datetime.date(2013, 4, 5), last_a_login],
            dates
        )

        dates = TestUser.objects.dates('last_login', 'day', order='DESC')
        self.assertItemsEqual(
            [last_a_login, datetime.date(2013, 4, 5)],
            dates
        )

    def test_in_query(self):
        """ Test that the __in filter works, and that it cannot be used with more than 30 values,
            unless it's used on the PK field.
        """
        # Check that a basic __in query works
        results = list(TestUser.objects.filter(username__in=['A', 'B']))
        self.assertItemsEqual(results, [self.u1, self.u2])
        # Check that it also works on PKs
        results = list(TestUser.objects.filter(pk__in=[self.u1.pk, self.u2.pk]))
        self.assertItemsEqual(results, [self.u1, self.u2])
        # Check that using more than 30 items in an __in query not on the pk causes death
        query = TestUser.objects.filter(username__in=list([x for x in letters[:31]]))
        # This currently rasies an error from App Engine, should we raise our own?
        self.assertRaises(Exception, list, query)
        # Check that it's ok with PKs though
        query = TestUser.objects.filter(pk__in=list(xrange(1, 32)))
        list(query)

    def test_self_relations(self):
        obj = SelfRelatedModel.objects.create()
        obj2 = SelfRelatedModel.objects.create(related=obj)
        self.assertEqual(list(obj.selfrelatedmodel_set.all()), [obj2])

    def test_special_indexes_for_empty_fields(self):
        obj = TestFruit.objects.create(name='pear')
        indexes = ['icontains', 'contains', 'iexact', 'iendswith', 'endswith', 'istartswith', 'startswith']
        for index in indexes:
            add_special_index(TestFruit, 'color', index)
        obj.save()

    def test_special_indexes_for_unusually_long_values(self):
        obj = TestFruit.objects.create(name='pear', color='1234567890-=!@#$%^&*()_+qQWERwertyuiopasdfghjklzxcvbnm')
        indexes = ['icontains', 'contains', 'iexact', 'iendswith', 'endswith', 'istartswith', 'startswith']
        for index in indexes:
            add_special_index(TestFruit, 'color', index)
        obj.save()

        qry = TestFruit.objects.filter(color__contains='1234567890-=!@#$%^&*()_+qQWERwertyuiopasdfghjklzxcvbnm')
        self.assertEqual(len(list(qry)), 1)
        qry = TestFruit.objects.filter(color__contains='890-=!@#$')
        self.assertEqual(len(list(qry)), 1)
        qry = TestFruit.objects.filter(color__contains='1234567890-=!@#$%^&*()_+qQWERwertyui')
        self.assertEqual(len(list(qry)), 1)
        qry = TestFruit.objects.filter(color__contains='8901')
        self.assertEqual(len(list(qry)), 0)

        qry = TestFruit.objects.filter(color__icontains='1234567890-=!@#$%^&*()_+qQWERWERTYuiopasdfghjklzxcvbnm')
        self.assertEqual(len(list(qry)), 1)
        qry = TestFruit.objects.filter(color__icontains='890-=!@#$')
        self.assertEqual(len(list(qry)), 1)
        qry = TestFruit.objects.filter(color__icontains='1234567890-=!@#$%^&*()_+qQWERwertyuI')
        self.assertEqual(len(list(qry)), 1)
        qry = TestFruit.objects.filter(color__icontains='8901')
        self.assertEqual(len(list(qry)), 0)



class BlobstoreFileUploadHandlerTest(TestCase):
    boundary = "===============7417945581544019063=="

    def setUp(self):
        self.request = RequestFactory().get('/')
        self.request.META = {
            'wsgi.input': self._create_wsgi_input(),
            'content-type': 'message/external-body; blob-key="PLOF0qOie14jzHWJXEa9HA=="; access-type="X-AppEngine-BlobKey"'
        }
        self.uploader = BlobstoreFileUploadHandler(self.request)

    def _create_wsgi_input(self):
        return StringIO('--===============7417945581544019063==\r\nContent-Type:'
                        ' text/plain\r\nContent-Disposition: form-data;'
                        ' name="field-nationality"\r\n\r\nAS\r\n'
                        '--===============7417945581544019063==\r\nContent-Type:'
                        ' message/external-body; blob-key="PLOF0qOie14jzHWJXEa9HA==";'
                        ' access-type="X-AppEngine-BlobKey"\r\nContent-Disposition:'
                        ' form-data; name="field-file";'
                        ' filename="Scan.tiff"\r\n\r\nContent-Type: image/tiff'
                        '\r\nContent-Length: 19837164\r\nContent-MD5:'
                        ' YjI1M2Q5NjM5YzdlMzUxYjMyMjA0ZTIxZjAyNzdiM2Q=\r\ncontent-disposition:'
                        ' form-data; name="field-file";'
                        ' filename="Scan.tiff"\r\nX-AppEngine-Upload-Creation: 2014-03-07'
                        ' 14:48:03.246607\r\n\r\n\r\n'
                        '--===============7417945581544019063==\r\nContent-Type:'
                        ' text/plain\r\nContent-Disposition: form-data;'
                        ' name="field-number"\r\n\r\n6\r\n'
                        '--===============7417945581544019063==\r\nContent-Type:'
                        ' text/plain\r\nContent-Disposition: form-data;'
                        ' name="field-salutation"\r\n\r\nmrs\r\n'
                        '--===============7417945581544019063==--')

    def test_non_existing_files_do_not_get_created(self):
        file_field_name = 'field-file'
        length = len(self._create_wsgi_input().read())
        self.uploader.handle_raw_input(self.request.META['wsgi.input'], self.request.META, length, self.boundary, "utf-8")
        self.assertRaises(StopFutureHandlers, self.uploader.new_file, file_field_name, 'file_name', None, None)
        self.assertRaises(EntityNotFoundError, self.uploader.file_complete, None)

    def test_blob_key_creation(self):
        file_field_name = 'field-file'
        length = len(self._create_wsgi_input().read())
        self.uploader.handle_raw_input(self.request.META['wsgi.input'], self.request.META, length, self.boundary, "utf-8")
        self.assertRaises(
            StopFutureHandlers,
            self.uploader.new_file, file_field_name, 'file_name', None, None
        )
        self.assertIsNotNone(self.uploader.blobkey)

    def test_blobstore_upload_url_templatetag(self):
        template = """{% load storage %}{% blobstore_upload_url '/something/' %}"""
        response = Template(template).render(Context({}))
        self.assertTrue(response.startswith("http://localhost:8080/_ah/upload/"))


class ApplicationTests(TestCase):

    @unittest.skipIf(webtest is NotImplemented, "pip install webtest to run functional tests")
    def test_environ_is_patched_when_request_processed(self):
        def application(environ, start_response):
            # As we're not going through a thread pool the environ is unset.
            # Set it up manually here.
            # TODO: Find a way to get it to be auto-set by webtest
            from google.appengine.runtime import request_environment
            request_environment.current_request.environ = environ

            # Check if the os.environ is the same as what we expect from our
            # wsgi environ
            import os
            self.assertEqual(environ, os.environ)
            start_response("200 OK", [])
            return ["OK"]

        djangae_app = DjangaeApplication(application)
        test_app = webtest.TestApp(djangae_app)
        old_environ = os.environ
        try:
            test_app.get("/")
        finally:
            os.environ = old_environ


class ComputedFieldModel(models.Model):
    def computer(self):
        return "%s_%s" % (self.int_field, self.char_field)

    int_field = models.IntegerField()
    char_field = models.CharField(max_length=50)
    test_field = ComputedCharField(computer, max_length=50)


class ComputedFieldTests(TestCase):
    def test_computed_field(self):
        instance = ComputedFieldModel(int_field=1, char_field="test")
        instance.save()
        self.assertEqual(instance.test_field, "1_test")

        # Try getting and saving the instance again
        instance = ComputedFieldModel.objects.get(test_field="1_test")
        instance.save()


class ModelWithCounter(models.Model):
    counter = ShardedCounterField()


class ShardedCounterTest(TestCase):
    def test_basic_usage(self):
        instance = ModelWithCounter.objects.create()

        self.assertEqual(0, instance.counter.value())

        instance.counter.increment()

        self.assertEqual(30, len(instance.counter))
        self.assertEqual(30, CounterShard.objects.count())
        self.assertEqual(1, instance.counter.value())

        instance.counter.increment()
        self.assertEqual(2, instance.counter.value())

        instance.counter.decrement()
        self.assertEqual(1, instance.counter.value())

        instance.counter.decrement()

        self.assertEqual(0, instance.counter.value())

        instance.counter.decrement()
        self.assertEqual(0, instance.counter.value())


class IterableFieldModel(models.Model):
    set_field = SetField(models.CharField(max_length=1))
    list_field = ListField(models.CharField(max_length=1))


class IterableFieldTests(TestCase):
    def test_filtering_on_iterable_fields(self):
        list1 = IterableFieldModel.objects.create(
            list_field=['A', 'B', 'C', 'D', 'E', 'F', 'G'],
            set_field=set(['A', 'B', 'C', 'D', 'E', 'F', 'G']))
        list2 = IterableFieldModel.objects.create(
            list_field=['A', 'B', 'C', 'H', 'I', 'J'],
            set_field=set(['A', 'B', 'C', 'H', 'I', 'J']))

        # filtering using exact lookup with ListField:
        qry = IterableFieldModel.objects.filter(list_field='A')
        self.assertEqual(sorted(x.pk for x in qry), sorted([list1.pk, list2.pk]))
        qry = IterableFieldModel.objects.filter(list_field='H')
        self.assertEqual(sorted(x.pk for x in qry), [list2.pk,])

        # filtering using exact lookup with SetField:
        qry = IterableFieldModel.objects.filter(set_field='A')
        self.assertEqual(sorted(x.pk for x in qry), sorted([list1.pk, list2.pk]))
        qry = IterableFieldModel.objects.filter(set_field='H')
        self.assertEqual(sorted(x.pk for x in qry), [list2.pk,])

        # filtering using in lookup with ListField:
        qry = IterableFieldModel.objects.filter(list_field__in=['A', 'B', 'C'])
        self.assertEqual(sorted(x.pk for x in qry), sorted([list1.pk, list2.pk,]))
        qry = IterableFieldModel.objects.filter(list_field__in=['H', 'I', 'J'])
        self.assertEqual(sorted(x.pk for x in qry), sorted([list2.pk,]))

        # filtering using in lookup with SetField:
        qry = IterableFieldModel.objects.filter(set_field__in=set(['A', 'B']))
        self.assertEqual(sorted(x.pk for x in qry), sorted([list1.pk, list2.pk]))
        qry = IterableFieldModel.objects.filter(set_field__in=set(['H']))
        self.assertEqual(sorted(x.pk for x in qry), [list2.pk,])

    def test_empty_iterable_fields(self):
        """ Test that an empty set field always returns set(), not None """
        instance = IterableFieldModel()
        # When assigning
        self.assertEqual(instance.set_field, set())
        self.assertEqual(instance.list_field, [])
        instance.save()

        instance = IterableFieldModel.objects.get()
        # When getting it from the db
        self.assertEqual(instance.set_field, set())
        self.assertEqual(instance.list_field, [])

    def test_list_field(self):
        instance = IterableFieldModel.objects.create()
        self.assertEqual([], instance.list_field)
        instance.list_field.append("One")
        self.assertEqual(["One"], instance.list_field)
        instance.save()

        self.assertEqual(["One"], instance.list_field)

        instance = IterableFieldModel.objects.get(pk=instance.pk)
        self.assertEqual(["One"], instance.list_field)

        instance.list_field = None

        # Or anything else for that matter!
        with self.assertRaises(ValueError):
            instance.list_field = "Bananas"
            instance.save()

        results = IterableFieldModel.objects.filter(list_field="One")
        self.assertEqual([instance], list(results))

    def test_set_field(self):
        instance = IterableFieldModel.objects.create()
        self.assertEqual(set(), instance.set_field)
        instance.set_field.add("One")
        self.assertEqual(set(["One"]), instance.set_field)
        instance.save()

        self.assertEqual(set(["One"]), instance.set_field)

        instance = IterableFieldModel.objects.get(pk=instance.pk)
        self.assertEqual(set(["One"]), instance.set_field)

        instance.set_field = None

        # Or anything else for that matter!
        with self.assertRaises(ValueError):
            instance.set_field = "Bananas"
            instance.save()


from djangae.fields import RelatedSetField

class ISOther(models.Model):
    name = models.CharField(max_length=500)

    def __unicode__(self):
        return "%s:%s" % (self.pk, self.name)

class RelationWithoutReverse(models.Model):
    name = models.CharField(max_length=500)

class ISModel(models.Model):
    related_things = RelatedSetField(ISOther)
    limted_related = RelatedSetField(RelationWithoutReverse, limit_choices_to={'name': 'banana'}, related_name="+")
    children = RelatedSetField("self", related_name="+")

class InstanceSetFieldTests(TestCase):

    def test_basic_usage(self):
        main = ISModel.objects.create()
        other = ISOther.objects.create(name="test")
        other2 = ISOther.objects.create(name="test2")

        main.related_things.add(other)
        main.save()

        self.assertEqual({other.pk}, main.related_things_ids)
        self.assertEqual(list(ISOther.objects.filter(pk__in=main.related_things_ids)), list(main.related_things.all()))

        self.assertEqual([main], list(other.ismodel_set.all()))

        main.related_things.remove(other)
        self.assertFalse(main.related_things_ids)

        main.related_things = {other2}
        self.assertEqual({other2.pk}, main.related_things_ids)

        with self.assertRaises(AttributeError):
            other.ismodel_set = {main}

        without_reverse = RelationWithoutReverse.objects.create(name="test3")
        self.assertFalse(hasattr(without_reverse, "ismodel_set"))

    def test_save_and_load_empty(self):
        """
        Create a main object with no related items,
        get a copy of it back from the db and try to read items.
        """
        main = ISModel.objects.create()
        main_from_db = ISModel.objects.get(pk=main.pk)

        # Fetch the container from the database and read its items
        self.assertItemsEqual(main_from_db.related_things.all(), [])

    def test_add_to_empty(self):
        """
        Create a main object with no related items,
        get a copy of it back from the db and try to add items.
        """
        main = ISModel.objects.create()
        main_from_db = ISModel.objects.get(pk=main.pk)

        other = ISOther.objects.create()
        main_from_db.related_things.add(other)
        main_from_db.save()

    def test_add_another(self):
        """
        Create a main object with related items,
        get a copy of it back from the db and try to add more.
        """
        main = ISModel.objects.create()
        other1 = ISOther.objects.create()
        main.related_things.add(other1)
        main.save()

        main_from_db = ISModel.objects.get(pk=main.pk)
        other2 = ISOther.objects.create()

        main_from_db.related_things.add(other2)
        main_from_db.save()

    def test_deletion(self):
        """
        Delete one of the objects referred to by the related field
        """
        main = ISModel.objects.create()
        other = ISOther.objects.create()
        main.related_things.add(other)
        main.save()

        other.delete()
        self.assertEqual(main.related_things.count(), 0)

class RelationWithOverriddenDbTable(models.Model):
    class Meta:
        db_table = "bananarama"

class GenericRelationModel(models.Model):
    relation_to_content_type = GenericRelationField(ContentType, null=True)
    relation_to_weird = GenericRelationField(RelationWithOverriddenDbTable, null=True)

class TestGenericRelationField(TestCase):
    def test_basic_usage(self):
        instance = GenericRelationModel.objects.create()
        self.assertIsNone(instance.relation_to_content_type)

        ct = ContentType.objects.create()
        instance.relation_to_content_type = ct
        instance.save()

        self.assertTrue(instance.relation_to_content_type_id)

        instance = GenericRelationModel.objects.get()
        self.assertEqual(ct, instance.relation_to_content_type)

    def test_overridden_dbtable(self):
        instance = GenericRelationModel.objects.create()
        self.assertIsNone(instance.relation_to_weird)

        ct = ContentType.objects.create()
        instance.relation_to_weird = ct
        instance.save()

        self.assertTrue(instance.relation_to_weird_id)

        instance = GenericRelationModel.objects.get()
        self.assertEqual(ct, instance.relation_to_weird)


class PaginatorModel(models.Model):
    foo = models.IntegerField()


class DatastorePaginatorTest(TestCase):

    def setUp(self):
        for i in range(15):
            PaginatorModel.objects.create(foo=i)

    def test_basic_usage(self):
        def qs():
            return PaginatorModel.objects.all().order_by('foo')

        p1 = paginator.DatastorePaginator(qs(), 5).page(1)
        self.assertFalse(p1.has_previous())
        self.assertTrue(p1.has_next())
        self.assertEqual(p1.start_index(), 1)
        self.assertEqual(p1.end_index(), 5)
        self.assertEqual(p1.next_page_number(), 2)
        self.assertEqual([x.foo for x in p1], [0, 1, 2, 3, 4])

        p2 = paginator.DatastorePaginator(qs(), 5).page(2)
        self.assertTrue(p2.has_previous())
        self.assertTrue(p2.has_next())
        self.assertEqual(p2.start_index(), 6)
        self.assertEqual(p2.end_index(), 10)
        self.assertEqual(p2.previous_page_number(), 1)
        self.assertEqual(p2.next_page_number(), 3)
        self.assertEqual([x.foo for x in p2], [5, 6, 7, 8, 9])

        p3 = paginator.DatastorePaginator(qs(), 5).page(3)
        self.assertTrue(p3.has_previous())
        self.assertFalse(p3.has_next())
        self.assertEqual(p3.start_index(), 11)
        self.assertEqual(p3.end_index(), 15)
        self.assertEqual(p3.previous_page_number(), 2)
        self.assertEqual([x.foo for x in p3], [10, 11, 12, 13, 14])

    def test_empty(self):
        qs = PaginatorModel.objects.none()
        p1 = paginator.DatastorePaginator(qs, 5).page(1)
        self.assertFalse(p1.has_previous())
        self.assertFalse(p1.has_next())
        self.assertEqual(p1.start_index(), 0)
        self.assertEqual(p1.end_index(), 0)
        self.assertEqual([x for x in p1], [])


class SpecialIndexesModel(models.Model):
    name = models.CharField(max_length=255)

    def __unicode__(self):
        return self.name

class TestSpecialIndexers(TestCase):

    def setUp(self):
        self.names = ['Ola', 'Adam', 'Luke', 'rob', 'Daniel', 'Ela', 'Olga', 'olek', 'ola', 'Olaaa', 'OlaaA']
        for name in self.names:
            SpecialIndexesModel.objects.create(name=name)

        self.qry = SpecialIndexesModel.objects.all()

    def test_iexact_lookup(self):
        for name in self.names:
            qry = self.qry.filter(name__iexact=name)
            self.assertEqual(len(qry), len([x for x in self.names if x.lower() == name.lower()]))

    def test_contains_lookup_and_icontains_lookup(self):
        tests = self.names + ['o', 'O', 'la']
        for name in tests:
            qry = self.qry.filter(name__contains=name)
            self.assertEqual(len(qry), len([x for x in self.names if name in x]))

            qry = self.qry.filter(name__icontains=name)
            self.assertEqual(len(qry), len([x for x in self.names if name.lower() in x.lower()]))

    def test_endswith_lookup_and_iendswith_lookup(self):
        tests = self.names + ['a', 'A', 'aa']
        for name in tests:
            qry = self.qry.filter(name__endswith=name)
            self.assertEqual(len(qry), len([x for x in self.names if x.endswith(name)]))

            qry = self.qry.filter(name__iendswith=name)
            self.assertEqual(len(qry), len([x for x in self.names if x.lower().endswith(name.lower())]))

    def test_startswith_lookup_and_istartswith_lookup(self):
        tests = self.names + ['O', 'o', 'ola']
        for name in tests:
            qry = self.qry.filter(name__startswith=name)
            self.assertEqual(len(qry), len([x for x in self.names if x.startswith(name)]))

            qry = self.qry.filter(name__istartswith=name)
            self.assertEqual(len(qry), len([x for x in self.names if x.lower().startswith(name.lower())]))

def deferred_func():
    pass

class TestHelperTests(TestCase):
    def test_inconsistent_db(self):
        with inconsistent_db():
            fruit = TestFruit.objects.create(name="banana")
            self.assertEqual(0, TestFruit.objects.count()) # Inconsistent query
            self.assertEqual(1, TestFruit.objects.filter(pk=fruit.pk).count()) #Consistent query

    def test_processing_tasks(self):
        self.assertNumTasksEquals(0) #No tasks

        deferred.defer(deferred_func)

        self.assertNumTasksEquals(1, queue_name='default')

        deferred.defer(deferred_func, _queue='another')

        self.assertNumTasksEquals(1, queue_name='another')

        taskqueue.add(url='/')
        self.assertNumTasksEquals(2, queue_name='default')

        self.process_task_queues()

        self.assertNumTasksEquals(0) #No tasks<|MERGE_RESOLUTION|>--- conflicted
+++ resolved
@@ -90,13 +90,9 @@
 
 class TestFruit(models.Model):
     name = models.CharField(primary_key=True, max_length=32)
-<<<<<<< HEAD
     origin = models.CharField(max_length=32, default="Unknown")
-    color = models.CharField(max_length=32)
+    color = models.CharField(max_length=100)
     is_mouldy = models.BooleanField(default=False)
-=======
-    color = models.CharField(max_length=100)
->>>>>>> ff64731b
 
     def __unicode__(self):
         return self.name

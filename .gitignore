--- conflicted
+++ resolved
@@ -9,11 +9,8 @@
 !/.gitmodules
 !/.travis.yml
 !/.coveragerc
-<<<<<<< HEAD
+!/.editorconfig
 !/.flake8
-=======
-!/.editorconfig
->>>>>>> dac813c5
 
 # C extensions
 *.so
